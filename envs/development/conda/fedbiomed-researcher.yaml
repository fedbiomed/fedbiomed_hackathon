--- conflicted
+++ resolved
@@ -30,11 +30,7 @@
   - validators >=0.18.2,<0.19.0
   - tqdm >=4.59.0,<5.0.0
   - git
-<<<<<<< HEAD
-    # these two have to be aligned
-=======
   # these two have to be aligned
->>>>>>> 8f80703a
   - cryptography ~=39.0
   - pyopenssl ~=23.0
   # git notebook striper
