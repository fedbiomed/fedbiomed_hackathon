--- conflicted
+++ resolved
@@ -97,17 +97,10 @@
 
         return True
 
-<<<<<<< HEAD
-    def get(self, section, key, fallback=None) -> str:
-        """Returns value for given key and section"""
-
-        return self._cfg.get(section, key, fallback=fallback)
-=======
     def get(self, section, key) -> str:
         """Returns value for given key and section"""
 
         return self._cfg.get(section, key)
->>>>>>> ea6163ed
 
 
     def set(self, section, key, value) -> None:
