--- conflicted
+++ resolved
@@ -118,11 +118,8 @@
     FB600 = "FB600: environ error"
     FB601 = "FB601: message error"
     FB602 = "FB602: logger error"
-<<<<<<< HEAD
-    FB603 = "FB603: repository error"
-=======
     FB603 = "FB603: task queue error"
->>>>>>> d09fd86b
+    FB604 = "FB604: repository error"
 
     # oops
 
