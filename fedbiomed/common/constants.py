--- conflicted
+++ resolved
@@ -60,17 +60,10 @@
         REJECTED: training plan was disapproved for this node, cannot be executed
         PENDING: training plan is waiting for review and approval, cannot be executed yet
     """
-<<<<<<< HEAD
-    APPROVED: str = "Approved"
-    REJECTED: str = "Rejected"
-    PENDING: str = "Pending"
-
-=======
     APPROVED = "Approved"
     REJECTED = "Rejected"
     PENDING = "Pending"
     
->>>>>>> 76a77f33
     def str2enum(name: str):
         for e in TrainingPlanApprovalStatus:
             if e.value == name:
@@ -159,27 +152,6 @@
 
     # application error on node
 
-<<<<<<< HEAD
-    FB300: str = "FB300: undetermined node error"
-    FB301: str = "FB301: Protocol error"
-    FB302: str = "FB302: TrainingPlan class does not load"
-    FB303: str = "FB303: TrainingPlan class does not contain expected methods"
-    FB304: str = "FB304: TrainingPlan method crashes"
-    FB305: str = "FB305: TrainingPlan loops indefinitely"
-    FB306: str = "FB306: bad URL (.py) for TrainingPlan"
-    FB307: str = "FB307: bad URL (.pt) for training params"
-    FB308: str = "FB308: bad training request ().json"
-    FB309: str = "FB309: bad model params (.pt)"
-    FB310: str = "FB310: bad data format"
-    FB311: str = "FB311: receiving a new computation request during a running computation"
-    FB312: str = "FB312: Node stopped in SIGTERM signal handler"
-    FB313: str = "FB313: no dataset matching request"
-    FB314: str = "FB314: Node round error"
-    FB315: str = "FB315: Error while loading the data "
-    FB316: str = "FB316: Data loading plan error"
-    FB317: str = "FB317: bad model type"
-    FB318: str = "FB318: FLamby package import error"
-=======
     FB300 = "FB300: undetermined node error"
     FB301 = "FB301: Protocol error"
     FB302 = "FB302: TrainingPlan class does not load"
@@ -197,8 +169,8 @@
     FB314 = "FB314: Node round error"
     FB315 = "FB315: Error while loading the data "
     FB316 = "FB316: Data loading plan error"
-    FB317: Enum = "FB317: FLamby package import error"
->>>>>>> 76a77f33
+    FB317 = "FB317: bad model type"
+    FB318: Enum = "FB318: FLamby package import error"
 
     # application error on researcher
 
