--- conflicted
+++ resolved
@@ -350,11 +350,8 @@
     FB627 = "FB627: Utility function error"
     FB628 = "FB628: Communication error"
     FB629 = "FB629: Diffie-Hellman KA error"
-<<<<<<< HEAD
-    FB630 = 'FB630: Node to node channels database error'
-=======
     FB630 = "FB630: Additive Secret Sharing error"
->>>>>>> 5b4bcfd5
+    FB631 = 'FB631: Node to node channels database error'
     # oops
     FB999 = "FB999: unknown error code sent by the node"
 
