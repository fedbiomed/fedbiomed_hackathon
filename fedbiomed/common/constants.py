# This file is originally part of Fed-BioMed
# SPDX-License-Identifier: Apache-2.0

"""Fed-BioMed constants/enums"""

from enum import Enum

"""Directory/folder name where DB files are saved"""
DB_FOLDER_NAME = "var"

"""Prefix for database files name"""
DB_PREFIX = 'db_'

"""Prefix for node ID"""
NODE_PREFIX = 'node_'


MPSPDZ_certificate_prefix = "MPSPDZ_certificate"


class _BaseEnum(Enum):
    """
    Parent class to pass default methods to enumeration classes
    """

    @classmethod
    def list(cls):
        return list(map(lambda c: c.value, cls))


class ComponentType(_BaseEnum):
    """Enumeration class, used to characterize the type of component of the fedbiomed architecture

    Attributes:
        RESEARCHER: Researcher component
        NODE: Node component
    """

    RESEARCHER: int = 1
    NODE: int = 2


class HashingAlgorithms(_BaseEnum):
    """Enumeration class, used to characterize the hashing algorithms"""

    SHA256 = 'SHA256'
    SHA384 = 'SHA384'
    SHA512 = 'SHA512'
    SHA3_256 = 'SHA3_256'
    SHA3_384 = 'SHA3_384'
    SHA3_512 = 'SHA3_512'
    BLAKE2B = 'BLAKE2B'
    BLAKE2S = 'BLAKE2S'


class TrainingPlanStatus(_BaseEnum):
    """Constant values for training plan type that will be saved into db

    Attributes:
        REQUESTED: means training plan submitted in-application by the researcher
        REGISTERED: means training plan added by a hospital/node
        DEFAULT: means training plan is default training plan provided by Fed-BioMed
    """
    REQUESTED = 'requested'
    REGISTERED = 'registered'
    DEFAULT = 'default'


class TrainingPlanApprovalStatus(_BaseEnum):
    """Enumeration class for training plan approval status of a training plan on a node when training plan approval
    is active.

    Attributes:
        APPROVED: training plan was accepted for this node, can be executed now
        REJECTED: training plan was disapproved for this node, cannot be executed
        PENDING: training plan is waiting for review and approval, cannot be executed yet
    """
    APPROVED = "Approved"
    REJECTED = "Rejected"
    PENDING = "Pending"

    def str2enum(name: str):
        for e in TrainingPlanApprovalStatus:
            if e.value == name:
                return e
        return None


class TrainingPlans(_BaseEnum):
    """Enumeration class for Training plans """

    TorchTrainingPlan = 'TorchTrainingPlan'
    SkLearnTrainingPlan = 'SkLearnTrainingPlan'


class ProcessTypes(_BaseEnum):
    """Enumeration class for Preprocess types

    Attributes:
        DATA_LOADER: Preprocess for DataLoader
        PARAMS: Preprocess for model parameters
    """
    DATA_LOADER = 0
    PARAMS = 1


class DataLoadingBlockTypes(_BaseEnum):
    """Base class for typing purposes.

    Concrete enumeration types should be defined within the scope of their
    implementation or application. To define a concrete enumeration type,
    one must subclass this class as follows:
    ```python
    class MyLoadingBlockTypes(DataLoadingBlockTypes, Enum):
        MY_KEY: str 'myKey'
        MY_OTHER_KEY: str 'myOtherKey'
    ```

    Subclasses must respect the following conditions:
    - All fields must be str;
    - All field values must be unique.

    !!! warning
        This class must always be empty as it is not allowed to
        contain any fields!
    """
    def __init__(self, *args):
        cls = self.__class__
        if not isinstance(self.value, str):
            raise ValueError("all fields of DataLoadingBlockTypes subclasses"
                             " must be of str type")
        if any(self.value == e.value for e in cls):
            a = self.name
            e = cls(self.value).name
            raise ValueError(
                f"duplicate values not allowed in DataLoadingBlockTypes and "
                f"its subclasses: {a} --> {e}")


class DatasetTypes(_BaseEnum):
    """Types of Datasets implemented in Fed-BioMed"""
    TABULAR = 'csv'
    IMAGES = 'images'
    DEFAULT = 'default'
    MEDNIST = 'mednist'
    MEDICAL_FOLDER = 'medical-folder'
    FLAMBY = 'flamby'
    TEST = 'test'
    NONE = 'none'


class SecaggElementTypes(_BaseEnum):
    """Enumeration class for secure aggregation element types

    Attributes:
        SERVER_KEY: server key split between the parties
        BIPRIME: biprime shared between the parties
    """
    SERVER_KEY: int = 0
    BIPRIME: int = 1


class VEParameters:
    CLIPPING_RANGE: int = 3
    TARGET_RANGE: int = 10000
    KEY_SIZE: int = 2048

class ErrorNumbers(_BaseEnum):
    """List of all error messages types"""

    # MQTT errors
    FB100 = "FB100: undetermined messaging server error"
    FB101 = "FB101: cannot connect to the messaging server"
    FB102 = "FB102: messaging server does not answer in dedicated time"
    FB103 = "FB103: messaging call error"
    FB104 = "FB104: message exchange error"

    # HTTP errors

    FB200 = "FB200: undetermined repository server error"
    FB201 = "FB201: server not reachable"
    FB202 = "FB202: server returns 404 error"
    FB203 = "FB203: server returns other 4xx or 500 error"

    # application error on node

    FB300 = "FB300: undetermined node error"
    FB301 = "FB301: Protocol error"
    FB302 = "FB302: TrainingPlan class does not load"
    FB303 = "FB303: TrainingPlan class does not contain expected methods"
    FB304 = "FB304: TrainingPlan method crashes"
    FB305 = "FB305: TrainingPlan loops indefinitely"
    FB306 = "FB306: bad URL (.py) for TrainingPlan"
    FB307 = "FB307: bad URL (.pt) for training params"
    FB308 = "FB308: bad training request ().json"
    FB309 = "FB309: bad model params (.pt)"
    FB310 = "FB310: bad data format"
    FB311 = "FB311: receiving a new computation request during a running computation"
    FB312 = "FB312: Node stopped in SIGTERM signal handler"
    FB313 = "FB313: no dataset matching request"
    FB314 = "FB314: Node round error"
    FB315 = "FB315: Error while loading the data "
    FB316 = "FB316: Data loading plan error"
    FB317 = "FB317: FLamby package import error"
    FB318 = "FB318: Secure aggregation setup error"
    FB319 = "FB319: Command not found error"
    FB320 = "FB320: bad model type"
    FB321 = "FB321: Secure aggregation delete error"
    FB322 = "FB322: Dataset registration error"
    # application error on researcher

    FB400 = "FB400: undetermined application error"
    FB401 = "FB401: aggregation crashes or returns an error"
    FB402 = "FB402: strategy method crashes or sends an error"
    FB403 = "FB403: bad URL (.pt) for model param"
    FB404 = "FB404: bad model param (.pt) format for TrainingPlan"
    FB405 = "FB405: received delayed answer for previous computation round"
    FB406 = "FB406: list of nodes is empty at data lookup phase"
    FB407 = "FB407: list of nodes became empty when training (no node has answered)"
    FB408 = "FB408: node did not answer during training"
    FB409 = "FB409: node sent Status=Error during training"
    FB410 = "FB410: bad type or value for experiment argument"
    FB411 = "FB411: cannot train an experiment that is not fully defined"
    FB412 = "FB412: cannot do model checking for experiment"
    FB413 = "FB413: cannot save or load breakpoint for experiment"
    FB414 = "FB414: bad type or value for training arguments"
    FB415 = "FB415: secure aggregation handling error"
    FB416 = "FB416: federated dataset error"

    # node problem detected by researcher

    FB500 = "FB500: undetermined node error, detected by server"
    FB501 = "FB501: node not reachable"

    # general application errors (common to node/researcher/..)

    FB600 = "FB600: environ error"
    FB601 = "FB601: message error"
    FB602 = "FB602: logger error"
    FB603 = "FB603: task queue error"
    FB604 = "FB604: repository error"
    FB605 = "FB605: training plan error"
    FB606 = "FB606: model manager error"
    FB607 = "FB607: data manager error"
    FB608 = "FB608: torch data manager error"
    FB609 = "FB609: scikit-learn data manager error"
    FB610 = "FB610: Torch based tabular dataset creation error"
    FB611 = "FB611: Error while trying to evaluate using the specified metric"
    FB612 = "FB612: Torch based NIFTI dataset error"
    FB613 = "FB613: Medical Folder dataset error"
    FB614 = "FB614: data loading block error"
    FB615 = "FB615: data loading plan error"
    FB616 = "FB616: differential privacy controller error"
    FB617 = "FB617: FLamby dataset error"
    FB618 = "FB618: FLamby data transformation error"
    FB619 = "FB619: Certificate error"
    FB620 = "FB620: MPC protocol error"
    FB621 = "FB621: declearn optimizer error"
<<<<<<< HEAD
    FB622 = "FB620: Secure aggregation crypter error"
=======
    FB622 = "FB622: Model error"
>>>>>>> 9b8910b6
    # oops
    FB999 = "FB999: unknown error code sent by the node"


class UserRoleType(int, _BaseEnum):
    """Enumeration class, used to characterize the type of component of the fedbiomed architecture

    Attributes:
        ADMIN: User with Admin role
        USER: Simple user
    """

    ADMIN = 1
    USER = 2


class UserRequestStatus(str, _BaseEnum):
    """Enumeration class, used to characterize the status for user registration requests

        Attributes:
            NEW: New user registration
            REJECTED: Rejected status
        """

    NEW = "NEW"
    REJECTED = "REJECTED"<|MERGE_RESOLUTION|>--- conflicted
+++ resolved
@@ -256,11 +256,8 @@
     FB619 = "FB619: Certificate error"
     FB620 = "FB620: MPC protocol error"
     FB621 = "FB621: declearn optimizer error"
-<<<<<<< HEAD
-    FB622 = "FB620: Secure aggregation crypter error"
-=======
     FB622 = "FB622: Model error"
->>>>>>> 9b8910b6
+    FB623 = "FB620: Secure aggregation crypter error"
     # oops
     FB999 = "FB999: unknown error code sent by the node"
 
