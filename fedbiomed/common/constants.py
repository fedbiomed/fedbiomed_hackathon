--- conflicted
+++ resolved
@@ -124,11 +124,7 @@
     FB602 = "FB602: logger error"
     FB603 = "FB603: task queue error"
     FB604 = "FB604: repository error"
-<<<<<<< HEAD
-    FB606 = "FB606: model_manager error"
-=======
     FB606 = "FB606: model manager error"
->>>>>>> e715e95f
 
     # oops
 
