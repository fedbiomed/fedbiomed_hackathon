'''
all the fedbiomed errors

do not import other fedbiomed package here to avoid dependancy loop
'''


class FedbiomedError(Exception):
    """
    top class of all our exceptions

    this allows to catch every Fedbiomed*Errors in a single except block
    """
    pass


class FedbiomedEnvironError(FedbiomedError):
    """
    Exception specific to the Environ class
    """
    pass


class FedbiomedExperimentError(FedbiomedError):
    """
    Exception specific to the Experiment class
    """
    pass


class FedbiomedLoggerError(FedbiomedError):
    """
    Exception specific to the Logger class
    """
    pass


class FedbiomedMessageError(FedbiomedError):
    """
    Exception specific to the Message class
    usually a badly formed message
    """
    pass


class FedbiomedMessagingError(FedbiomedError):
    """
    Exception specific to the Messaging (communication) class
    usually a problem with the communication framework
    """
    pass


class FedbiomedRepositoryError(FedbiomedError):
    """
    Exception of the `Repository` class
    """
    pass


class FedbiomedResponsesError(FedbiomedError):
    """
    Exception specific to Responses class
    """
    pass


class FedbiomedSilentTerminationError(FedbiomedError):
    """
    Exception for silently terminating the researcher from a notebook
    """
    def _render_traceback_(self):
        pass

class FedbiomedStrategyError(FedbiomedError):
    """
    Exception specific to the Strategy class and subclasses
    """
    pass


class FedbiomedTaskQueueError(FedbiomedError):
    """
    Exception specific to the internal queuing system
    """
    pass


<<<<<<< HEAD
class FedbiomedModelManagerError(FedbiomedError):
    """
    Exception specific to the ModelManager
    (from fedbiomed.common.data_manager)
    """

class FedbiomedRepositoryError(FedbiomedError):
=======
class FedbiomedTrainingError(FedbiomedError):
>>>>>>> 19cfbb43
    """
    Exception raised then training fails
    """
    pass<|MERGE_RESOLUTION|>--- conflicted
+++ resolved
@@ -51,6 +51,14 @@
     pass
 
 
+class FedbiomedModelManagerError(FedbiomedError):
+    """
+    Exception specific to the ModelManager
+    (from fedbiomed.common.data_manager)
+    """
+    pass
+
+
 class FedbiomedRepositoryError(FedbiomedError):
     """
     Exception of the `Repository` class
@@ -72,6 +80,7 @@
     def _render_traceback_(self):
         pass
 
+
 class FedbiomedStrategyError(FedbiomedError):
     """
     Exception specific to the Strategy class and subclasses
@@ -86,17 +95,7 @@
     pass
 
 
-<<<<<<< HEAD
-class FedbiomedModelManagerError(FedbiomedError):
-    """
-    Exception specific to the ModelManager
-    (from fedbiomed.common.data_manager)
-    """
-
-class FedbiomedRepositoryError(FedbiomedError):
-=======
 class FedbiomedTrainingError(FedbiomedError):
->>>>>>> 19cfbb43
     """
     Exception raised then training fails
     """
