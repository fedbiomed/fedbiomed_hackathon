'''
all the fedbiomed errors

do not import other fedbiomed package here to avoid dependancy loop
'''


class FedbiomedError(Exception):
    """
    top class of all our exceptions

    this allows to catch every Fedbiomed*Errors in a single except block
    """
    pass


class FedbiomedEnvironError(FedbiomedError):
    """
    Exception specific to the Environ class
    """
    pass


class FedbiomedExperimentError(FedbiomedError):
    """
    Exception specific to the Experiment class
    """
    pass


class FedbiomedLoggerError(FedbiomedError):
    """
    Exception specific to the Logger class
    """
    pass


class FedbiomedMessageError(FedbiomedError):
    """
    Exception specific to the Message class
    usually a badly formed message
    """
    pass


class FedbiomedMessagingError(FedbiomedError):
    """
    Exception specific to the Messaging (communication) class
    usually a problem with the communication framework
    """
    pass


class FedbiomedRepositoryError(FedbiomedError):
    """
    Exception of the `Repository` class
    """
    pass


class FedbiomedResponsesError(FedbiomedError):
    """
    Exception specific to Responses class
    """
    pass


class FedbiomedSilentTerminationError(FedbiomedError):
    """
    Exception for silently terminating the researcher from a notebook
    """
    def _render_traceback_(self):
        pass

class FedbiomedStrategyError(FedbiomedError):
    """
    Exception specific to the Strategy class and subclasses
    """
    pass


class FedbiomedTaskQueueError(FedbiomedError):
    """
    Exception specific to the internal queuing system
    """
    pass


<<<<<<< HEAD
class FedbiomedModelManagerError(FedbiomedError):
    """
    Exception specific to the ModelManager
    (from fedbiomed.common.data_manager)
    """

class FedbiomedRepositoryError(FedbiomedError):
=======
class FedbiomedTrainingError(FedbiomedError):
>>>>>>> ea420e45
    """
    Exception raised then training fails
    """
    pass<|MERGE_RESOLUTION|>--- conflicted
+++ resolved
@@ -86,17 +86,7 @@
     pass
 
 
-<<<<<<< HEAD
-class FedbiomedModelManagerError(FedbiomedError):
-    """
-    Exception specific to the ModelManager
-    (from fedbiomed.common.data_manager)
-    """
-
-class FedbiomedRepositoryError(FedbiomedError):
-=======
 class FedbiomedTrainingError(FedbiomedError):
->>>>>>> ea420e45
     """
     Exception raised then training fails
     """
