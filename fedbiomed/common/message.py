--- conflicted
+++ resolved
@@ -212,52 +212,6 @@
     Attributes:
         request_id: unique ID for this request-reply
     """
-<<<<<<< HEAD
-    request_id: Optional[str] = None
-
-
-@dataclass(kw_only=True)
-class OverlayMessage(Message):
-    """Parent class of messages for handling overlay trafic
-
-    Attributes:
-        researcher_id: Id of the researcher relaying the overlay message
-        dest_node_id: Id of the destination node of the overlay message
-        overlay: payload of the message to be forwarded unchanged to the destination node
-    """
-    researcher_id: str  # Needed for source and destination node side message handling
-    dest_node_id: str  # Needed for researcher side message handling
-    overlay: bytes
-
-
-@dataclass(kw_only=True)
-class InnerMessage(Message):
-    """Parent class of messages sent from node to node.
-
-    Node to node messages are sent as inner message (payload) of an overlay message
-
-    Attributes:
-        node_id: Id of the source node sending the mess
-        dest_node_id: Id of the destination node of the overlay message
-    """
-    # Needed by destination node for easily identifying source node.
-    # Not needed for security if message is securely signed by source node.
-    node_id: str
-    # Needed for security if we `encrypt(sign(message))` to link signed message to identity of destination node
-    # and prevent replay of message by a malicious node to another node
-    # https://theworld.com/~dtd/sign_encrypt/sign_encrypt7.html
-    dest_node_id: str
-
-
-@dataclass(kw_only=True)
-class InnerRequestReply(InnerMessage):
-    """Common attribute for Request and Reply Inner Message.
-
-    Attributes:
-        request_id: unique ID for this request-reply
-    """
-=======
->>>>>>> dae7a6e1
     request_id: Optional[str] = None
 
 
@@ -273,8 +227,6 @@
     protocol_version: str = str(__messaging_protocol_version__)
 
 
-<<<<<<< HEAD
-=======
 @dataclass(kw_only=True)
 class OverlayMessage(Message, RequiresProtocolVersion):
     """Message for handling overlay trafic.
@@ -327,7 +279,6 @@
     request_id: Optional[str] = None
 
 
->>>>>>> dae7a6e1
 # --- gRPC messages --------------------------------------------------------------------------------
 
 
@@ -587,41 +538,6 @@
     command: str
 
 
-<<<<<<< HEAD
-# Overlay messages
-
-@catch_dataclass_exception
-@dataclass
-class OverlaySend(OverlayMessage, RequiresProtocolVersion):
-    """Describes an overlay message sent by a node to the relay researcher
-
-    Attributes:
-        node_id: Id of the source node of the overlay message
-        command: Command string
-
-    Raises:
-        FedbiomedMessageError: triggered if message's fields validation failed
-    """
-    node_id: str        # Needed for server side message handling (receiving a `ReplyTask`)
-    command: str
-
-
-@catch_dataclass_exception
-@dataclass
-class OverlayForward(OverlayMessage, RequiresProtocolVersion):
-    """Describes an overlay message forwarded by a researcher to the destination node
-
-    Attributes:
-        command: Command string
-
-    Raises:
-        FedbiomedMessageError: triggered if message's fields validation failed
-    """
-    command: str
-
-
-=======
->>>>>>> dae7a6e1
 # Ping messages
 
 @catch_dataclass_exception
@@ -1030,11 +946,7 @@
                                           'approval': ApprovalReply,
                                           'secagg': SecaggReply,
                                           'secagg-delete': SecaggDeleteReply,
-<<<<<<< HEAD
-                                          'overlay-send': OverlaySend,
-=======
                                           'overlay': OverlayMessage,
->>>>>>> dae7a6e1
                                           }
 
     OUTGOING_MESSAGE_TYPE_TO_CLASS_MAP = {'train': TrainRequest,
@@ -1045,11 +957,7 @@
                                           'approval': ApprovalRequest,
                                           'secagg': SecaggRequest,
                                           'secagg-delete': SecaggDeleteRequest,
-<<<<<<< HEAD
-                                          'overlay-forward': OverlayForward,
-=======
                                           'overlay': OverlayMessage,
->>>>>>> dae7a6e1
                                           }
 
 
@@ -1066,11 +974,7 @@
                                           'approval': ApprovalRequest,
                                           'secagg': SecaggRequest,
                                           'secagg-delete': SecaggDeleteRequest,
-<<<<<<< HEAD
-                                          'overlay-forward': OverlayForward,
-=======
                                           'overlay': OverlayMessage,
->>>>>>> dae7a6e1
                                           }
 
     OUTGOING_MESSAGE_TYPE_TO_CLASS_MAP = {'train': TrainReply,
@@ -1083,11 +987,7 @@
                                           'approval': ApprovalReply,
                                           'secagg': SecaggReply,
                                           'secagg-delete': SecaggDeleteReply,
-<<<<<<< HEAD
-                                          'overlay-send': OverlaySend,
-=======
                                           'overlay': OverlayMessage,
->>>>>>> dae7a6e1
                                           }
 
 
