from dataclasses import dataclass
from typing import Dict, Any, Union

from fedbiomed.common.logger import logger

class Message(object):
    """
    This class defines the structure of a 
    message sent/received via Messager

    """
    def __init__(self):
        """ Constructor of the class
        """
        pass

    def set_param(self, param: str, param_value: Any):
        """This method allows to modify the value of a given param

        Args:
            param (str): the name of the param to be modified
<<<<<<< HEAD
            param_value: new value of the param
        """
=======
            param_value (Any): new value of the param
        """
        # FIXME: should we introduce a functionality
        #  to avoid creating non existing attributes in the class?
>>>>>>> 6fde9a06
        setattr(self, param, param_value)

    def get_param(self, param: str):
        """This method allows to get the value of a given param

        Args:
            param (str): name of the param
        """
        return(getattr(self, param))

    def get_dict(self) -> Dict[str, Any]:
        """Returns pairs (Message class attributes name, attributes values)
        into a dictionary

        """
        return(self.__dict__)

<<<<<<< HEAD
    def validate(self, fields):
=======
    def validate(self, fields: Dict[str, Any]) -> bool:
        """checks whether incoming field types match with attributes
            class type. 

        Args:
            fields (Dict[str, Any]): incoming fields

        Returns:
            bool: If validated, ie everything matches,
            returns True, else returns False.
        """
>>>>>>> 6fde9a06
        ret = True
        for field_name, field_def in fields:
            actual_type = type(getattr(self, field_name))
            if actual_type != field_def.type:
                logger.error(f"{field_name}: '{actual_type}' instead of '{field_def.type}'")
                ret = False
        return ret


@dataclass
class SearchReply(Message):
    """This class describes a search message sent by the node

    Args:
        Message ([type]): Parent class allows to get and set message params
<<<<<<< HEAD
=======
        
    Raises:
        ValueError: triggered if message's fields validation failed
>>>>>>> 6fde9a06
    """
    researcher_id: str
    success: bool
    databases: list
    count: int
    client_id: str
    command: str

    def __post_init__(self):
        if not self.validate(self.__dataclass_fields__.items()):
            raise ValueError('Wrong types')

<<<<<<< HEAD


=======
>>>>>>> 6fde9a06

@dataclass
class PingReply(Message):
    """
    This class describes a ping message sent by the node
    
    Raises:
        ValueError: triggered if message's fields validation failed
    """
    researcher_id: str
    client_id: str
    success: bool
    command: str

    def __post_init__(self):
        if not self.validate(self.__dataclass_fields__.items()):
            raise ValueError('Wrong types')


@dataclass
class TrainReply(Message):
    """
    This class describes a train message sent by the node
    
    Raises:
        ValueError: triggered if message's fields validation failed
    """
    researcher_id: str
    job_id: str
    success: bool
    client_id: str
    dataset_id: str
    params_url: str
    timing: dict
    msg: str
    command: str

    def __post_init__(self):
        if not self.validate(self.__dataclass_fields__.items()):
            raise ValueError('Wrong types')

@dataclass
class AddScalarReply(Message):
    """
    This class describes a add_scalar message sent by the node
    
    Raises:
        ValueError: triggered if message's fields validation failed
    """
    researcher_id: str
    client_id: str
    job_id: str
    key: float
    iteration: int
    command: str

    def __post_init__(self):
        if not self.validate(self.__dataclass_fields__.items()):
            raise ValueError('Wrong types')


@dataclass
class ErrorMessage(Message):
    """
    This class describes an error message sent by the node
    
    Raises:
        ValueError: triggered if message's fields validation failed 
    """
    researcher_id: str
    success: bool
    client_id: str
    msg: str
    command: str

    def __post_init__(self):
        if not self.validate(self.__dataclass_fields__.items()):
            raise ValueError('Wrong types')


@dataclass
class SearchRequest(Message):
    """
    This class describes a search message sent by the researcher
    
    Raises:
       ValueError: triggered if message's fields validation failed 
    """
    researcher_id: str
    tags: list
    command: str

    def __post_init__(self):
        if not self.validate(self.__dataclass_fields__.items()):
            raise ValueError('Wrong types')


@dataclass
class PingRequest(Message):
    """
    This class describes a ping message sent by the researcher
    
    Raises:
        ValueError: triggered if message's fields validation failed
    """
    researcher_id: str
    command: str

    def __post_init__(self):
        if not self.validate(self.__dataclass_fields__.items()):
            raise ValueError('Wrong types')


@dataclass
class TrainRequest(Message):
    """
    This class describes a train message sent by the researcher
    
    Raises:
        ValueError: triggered if message's fields validation failed
    """
    researcher_id: str
    job_id: str
    params_url: str
    training_args: dict
    training_data: dict
    model_args: dict
    model_url: str
    model_class: str
    command: str

    def __post_init__(self):
        if not self.validate(self.__dataclass_fields__.items()):
            raise ValueError('Wrong types')


class ResearcherMessages():
    """This class allows to create the corresponding class instance from
    a received/ sent message by the researcher
    """
    @classmethod
    def reply_create(cls, params: Dict[str, Any]) -> Union[TrainReply,
                                                           SearchReply,
                                                           PingReply,
                                                           ErrorMessage,
                                                           AddScalarReply]:
        """this method is used on message reception (as a mean to reply to
        node requests, such as a Ping request).
        it creates the adequate message, it maps an instruction
        (given the key "command" in the input dictionary `params`)
        to a Message object
        It validates:
        - the legacy of the message
        - the structure of the received message

        Raises:
        ValueError: triggered if the message is not allowed to
        be received by the researcher
        KeyError: triggered if 'command' field is not present in `params`
        
        Returns:
        An instance of the corresponding Message class
        """
        message_type = params['command']

        MESSAGE_TYPE_TO_CLASS_MAP = {'train':  TrainReply,
                                     'search': SearchReply,
                                     'ping': PingReply,
                                     'error': ErrorMessage,
                                     'add_scalar': AddScalarReply
        }

        if message_type not in MESSAGE_TYPE_TO_CLASS_MAP:
            raise ValueError('Bad message type {}'.format(message_type))

        return MESSAGE_TYPE_TO_CLASS_MAP[message_type](**params)

    @classmethod
    def request_create(cls, params: Dict[str, Any]) -> Union[TrainRequest,
                                                             SearchRequest,
                                                             PingRequest]:

        """This method creates the adequate message/request,
        it maps an instruction (given the key "command" in
        the input dictionary `params`) to a Message object
        
        It validates:
        - the legagy of the message
        - the structure of the created message

        Args:
        params (dict): dictionary containing the message.
        
        Raises:
            ValueError: if the message is not allowed to be sent by the researcher
            KeyError ?
        Returns:
            An instance of the corresponding Message class
        """

        message_type = params['command']

        MESSAGE_TYPE_TO_CLASS_MAP = {'train':  TrainRequest,
                                     'search': SearchRequest,
                                     'ping': PingRequest
                                     }

        if message_type not in MESSAGE_TYPE_TO_CLASS_MAP:
            raise ValueError('Bad message type {}'.format(message_type))

        return MESSAGE_TYPE_TO_CLASS_MAP[message_type](**params)


class NodeMessages():
    """This class allows to create the corresponding class instance from
    a received/sent message by the Node
    """
    @classmethod
    def request_create(cls, params: dict) -> Union[TrainRequest,
                                                   SearchRequest,
                                                   PingRequest]:
        """
        This method creates the adequate message/ request to send
        to researcher, it maps an instruction (given the key "command" in the
        input dictionary `params`) to a Message object
        
        It validates:
        - the legagy of the message
        - the structure of the created message
        
        Raises:
            ValueError: triggered if the message is not allowed te be sent
            by the node (ie if message `command` field is not either a
            train request, search request or a ping request)

        Returns:
            An instance of the corresponding class (TrainRequest,
            SearchRequest, PingRequest)
        """
        message_type = params['command']  # can be "train", "search", or "ping"
        # mapping message type to an object
        MESSAGE_TYPE_TO_CLASS_MAP = {'train':  TrainRequest,
                                     'search': SearchRequest,
                                     'ping': PingRequest,
                                     }

        if message_type not in MESSAGE_TYPE_TO_CLASS_MAP:
            raise ValueError('Bad message type {}'.format(message_type))
        
        return MESSAGE_TYPE_TO_CLASS_MAP[message_type](**params)

    @classmethod
    def reply_create(cls, params: dict) -> Union[TrainReply,
                                                 SearchReply,
                                                 PingReply,
                                                 ErrorMessage,
                                                 AddScalarReply]:
        """this method is used on message reception. 
        It creates the adequate message reply to send to the researcher,
        it maps an instruction (given the key "command" in the
        input dictionary `params`) to a Message object
        It validates:
        - the legacy of the message
        - the structure of the received message

        Raises:
            ValueError: if the message is not allowed te be received by
            the node (ie if message `command` field is not either a
            train request, search request, a ping request, add scalar
            request, or error message)

        Returns:
            An instance of the corresponding class
        """
        message_type = params['command']
        MESSAGE_TYPE_TO_CLASS_MAP = {'train':  TrainReply,
                                     'search': SearchReply,
                                     'ping': PingReply,
                                     'error': ErrorMessage,
                                     'add_scalar': AddScalarReply
                                     }

        if message_type not in MESSAGE_TYPE_TO_CLASS_MAP:
            raise ValueError('Bad message type {}'.format(message_type))

        return MESSAGE_TYPE_TO_CLASS_MAP[message_type](**params)<|MERGE_RESOLUTION|>--- conflicted
+++ resolved
@@ -5,7 +5,7 @@
 
 class Message(object):
     """
-    This class defines the structure of a 
+    This class defines the structure of a
     message sent/received via Messager
 
     """
@@ -19,15 +19,10 @@
 
         Args:
             param (str): the name of the param to be modified
-<<<<<<< HEAD
-            param_value: new value of the param
-        """
-=======
             param_value (Any): new value of the param
         """
         # FIXME: should we introduce a functionality
         #  to avoid creating non existing attributes in the class?
->>>>>>> 6fde9a06
         setattr(self, param, param_value)
 
     def get_param(self, param: str):
@@ -45,12 +40,9 @@
         """
         return(self.__dict__)
 
-<<<<<<< HEAD
-    def validate(self, fields):
-=======
     def validate(self, fields: Dict[str, Any]) -> bool:
         """checks whether incoming field types match with attributes
-            class type. 
+            class type.
 
         Args:
             fields (Dict[str, Any]): incoming fields
@@ -59,7 +51,6 @@
             bool: If validated, ie everything matches,
             returns True, else returns False.
         """
->>>>>>> 6fde9a06
         ret = True
         for field_name, field_def in fields:
             actual_type = type(getattr(self, field_name))
@@ -75,12 +66,9 @@
 
     Args:
         Message ([type]): Parent class allows to get and set message params
-<<<<<<< HEAD
-=======
-        
-    Raises:
-        ValueError: triggered if message's fields validation failed
->>>>>>> 6fde9a06
+
+    Raises:
+        ValueError: triggered if message's fields validation failed
     """
     researcher_id: str
     success: bool
@@ -93,17 +81,12 @@
         if not self.validate(self.__dataclass_fields__.items()):
             raise ValueError('Wrong types')
 
-<<<<<<< HEAD
-
-
-=======
->>>>>>> 6fde9a06
 
 @dataclass
 class PingReply(Message):
     """
     This class describes a ping message sent by the node
-    
+
     Raises:
         ValueError: triggered if message's fields validation failed
     """
@@ -121,7 +104,7 @@
 class TrainReply(Message):
     """
     This class describes a train message sent by the node
-    
+
     Raises:
         ValueError: triggered if message's fields validation failed
     """
@@ -143,7 +126,7 @@
 class AddScalarReply(Message):
     """
     This class describes a add_scalar message sent by the node
-    
+
     Raises:
         ValueError: triggered if message's fields validation failed
     """
@@ -163,9 +146,9 @@
 class ErrorMessage(Message):
     """
     This class describes an error message sent by the node
-    
-    Raises:
-        ValueError: triggered if message's fields validation failed 
+
+    Raises:
+        ValueError: triggered if message's fields validation failed
     """
     researcher_id: str
     success: bool
@@ -182,9 +165,9 @@
 class SearchRequest(Message):
     """
     This class describes a search message sent by the researcher
-    
-    Raises:
-       ValueError: triggered if message's fields validation failed 
+
+    Raises:
+       ValueError: triggered if message's fields validation failed
     """
     researcher_id: str
     tags: list
@@ -199,7 +182,7 @@
 class PingRequest(Message):
     """
     This class describes a ping message sent by the researcher
-    
+
     Raises:
         ValueError: triggered if message's fields validation failed
     """
@@ -215,7 +198,7 @@
 class TrainRequest(Message):
     """
     This class describes a train message sent by the researcher
-    
+
     Raises:
         ValueError: triggered if message's fields validation failed
     """
@@ -257,7 +240,7 @@
         ValueError: triggered if the message is not allowed to
         be received by the researcher
         KeyError: triggered if 'command' field is not present in `params`
-        
+
         Returns:
         An instance of the corresponding Message class
         """
@@ -283,14 +266,14 @@
         """This method creates the adequate message/request,
         it maps an instruction (given the key "command" in
         the input dictionary `params`) to a Message object
-        
+
         It validates:
         - the legagy of the message
         - the structure of the created message
 
         Args:
         params (dict): dictionary containing the message.
-        
+
         Raises:
             ValueError: if the message is not allowed to be sent by the researcher
             KeyError ?
@@ -323,11 +306,11 @@
         This method creates the adequate message/ request to send
         to researcher, it maps an instruction (given the key "command" in the
         input dictionary `params`) to a Message object
-        
+
         It validates:
         - the legagy of the message
         - the structure of the created message
-        
+
         Raises:
             ValueError: triggered if the message is not allowed te be sent
             by the node (ie if message `command` field is not either a
@@ -346,7 +329,7 @@
 
         if message_type not in MESSAGE_TYPE_TO_CLASS_MAP:
             raise ValueError('Bad message type {}'.format(message_type))
-        
+
         return MESSAGE_TYPE_TO_CLASS_MAP[message_type](**params)
 
     @classmethod
@@ -355,7 +338,7 @@
                                                  PingReply,
                                                  ErrorMessage,
                                                  AddScalarReply]:
-        """this method is used on message reception. 
+        """this method is used on message reception.
         It creates the adequate message reply to send to the researcher,
         it maps an instruction (given the key "command" in the
         input dictionary `params`) to a Message object
