import uuid
from enum import Enum
from typing import Any, Callable, Union

import paho.mqtt.client as mqtt

from fedbiomed.common import json


class MessagingType(Enum):
    """Enumeration class, used to charactierize
    sender of a message (whether it is coming from 
    a researcher instance or a node instance)

    """
    RESEARCHER = 1
    NODE = 2


class Messaging:
<<<<<<< HEAD
    """ This class represents the Messager,
    (MQTT messaging facility)."""

    def __init__(self,
                 on_message: Callable[[dict], None],
                 messaging_type: MessagingType,
                 messaging_id: int, 
                 mqtt_broker:str='localhost',
                 mqtt_broker_port:int=80):
        """ Constructor of the messaging class.
        Creates an instance of MQTT Client, and MQTT message handler.
        Creates topics on which to send messages through Messager. 
        Topics in MQTT work as a channel allowing to filter shared information
        between connected clients
        
=======
    """ This class represents the MQTT messaging."""

    def __init__(self, on_message, messaging_type: MessagingType, messaging_id,
                 mqtt_broker='localhost', mqtt_broker_port=80):
        """ Constructor of the messaging class

>>>>>>> a0a85a94
        Args:
            on_message (Callable): function that should be executed when a message is received
            messaging_type (MessagingType): describes incoming message sender.
            1 for researcher, 2 for node
            messaging_id ([int]): messaging id
<<<<<<< HEAD
            mqtt_broker (str, optional): IP address / URL. Defaults to "localhost".
            mqtt_broker_port (int, optional): Defaults to 80 (http default port).
        """        
        self.messaging_type = messaging_type
        self.messaging_id = str(messaging_id)
        self.mqtt = mqtt.Client(client_id=messaging_id) # defining a client.
        # defining MQTT 's `on_connect` and `on_message` handlers
        # (see MQTT paho documentation for further information
        # _ https://github.com/eclipse/paho.mqtt.python)
=======
            mqtt_broker_port (int, optional): Defaults to 80.
        """
        self.messaging_type = messaging_type
        self.messaging_id = str(uuid.uuid4()) if messaging_type == MessagingType.RESEARCHER else str(messaging_id)
        self.mqtt = mqtt.Client(client_id=self.messaging_id)
>>>>>>> a0a85a94
        self.mqtt.on_connect = self.on_connect
        self.mqtt.on_message = self.on_message  # refering to the method: not to `on_message` handler
        self.mqtt.connect(mqtt_broker, mqtt_broker_port, keepalive=60)

<<<<<<< HEAD
        self.on_message_handler = on_message # store the caller's message handler
=======
        self.on_message_handler = on_message  # store the caller's mesg handler
>>>>>>> a0a85a94

        if self.messaging_type is MessagingType.RESEARCHER:
            self.default_send_topic = 'general/clients'
        elif self.messaging_type is MessagingType.NODE:
            self.default_send_topic = 'general/server'
        else:  # should not occur
            self.default_send_topic = None

        self.is_connected = False

    def on_message(self,
                   client: mqtt.Client,
                   userdata: Any,
                   msg: Union[str, bytes]):
        """callback called when a new MQTT message is received
        the msg is processed and forwarded to the node/researcher
        to be treated/stored/whatever

        Args:
            client (mqtt.Client): mqtt on_message arg, client instance (unused)
            userdata (Any): mqtt on_message arg (unused)
            msg: mqtt on_message arg
        """
        message = json.deserialize_msg(msg.payload)
        self.on_message_handler(message)

<<<<<<< HEAD

    def on_connect(self, client: mqtt.Client, userdata: Any, flags: dict, rc: int):
        """callback for when the client receives a CONNACK response from the server.

        Args:
            client (mqtt.Client): mqtt on_message arg (unused)
            userdata: mqtt on_message arg, private user data (unused)
            flags (dict): mqtt on_message arg, response flag sent by the broker (unused)
            rc (int): mqtt on_message arg, connection result 
        """        
=======
    def on_connect(self, client, userdata, flags, rc):
        """[summary]

        Args:
            client: mqtt on_message arg
            userdata: mqtt on_message arg
            flags: mqtt on_message arg
            rc: mqtt on_message arg
        """
>>>>>>> a0a85a94
        print("Messaging " + self.messaging_id + " connected with result code " + str(rc))
        if self.messaging_type is MessagingType.RESEARCHER:
            self.mqtt.subscribe('general/server')
        elif self.messaging_type is MessagingType.NODE:
            self.mqtt.subscribe('general/clients')
            self.mqtt.subscribe('general/' + self.messaging_id)

        self.is_connected = True

    def start(self, block=False):
        """ this method calls the loop function of mqtt. Maintains network
        traffic flows through the broker.

        Args:
<<<<<<< HEAD
            block (bool, optional): if True: calls the loop_forever method in MQTT 
                                    (blocking loop)
                                    else, calls the loop_start method (non blocking loop).
                                    `loop_start` calls a background thread for messaging.
                                    See Paho MQTT documentation 
                                    (https://github.com/eclipse/paho.mqtt.python)
                                    for further information. Defaults to False.
        """        
=======
            block (bool, optional): if True: calls the loop_forever method 
                                    else, calls the loop_start method
        """
>>>>>>> a0a85a94
        if block:
            self.mqtt.loop_forever()
        elif not self.is_connected:
            self.mqtt.loop_start()
            while not self.is_connected:
                pass

    def stop(self):
        """
<<<<<<< HEAD
        this method stops the loop started using `loop_start` method -
        ie the non-blocking loop triggered with `Messaging.start(block=True)`
        only. It stops the background thread for messaging.
        """        
=======
        this method stops the loop 
        """
>>>>>>> a0a85a94
        self.mqtt.loop_stop()

    def send_message(self, msg: dict, client: str=None):
        """This method sends a message to a given client 

        Args:
            msg (dict): the content of a message
            client ([str], optional): defines the channel to which the 
                                message will be sent. Defaults to None(all clients)
        """
        if client is None:
            channel = self.default_send_topic
        else:
            channel = "general/" + client

        if channel is not None:
            self.mqtt.publish(channel, json.serialize_msg(msg))
        else:
            print("send_message: channel must be specific (None at the moment)")<|MERGE_RESOLUTION|>--- conflicted
+++ resolved
@@ -18,7 +18,6 @@
 
 
 class Messaging:
-<<<<<<< HEAD
     """ This class represents the Messager,
     (MQTT messaging facility)."""
 
@@ -34,45 +33,27 @@
         Topics in MQTT work as a channel allowing to filter shared information
         between connected clients
         
-=======
-    """ This class represents the MQTT messaging."""
-
-    def __init__(self, on_message, messaging_type: MessagingType, messaging_id,
-                 mqtt_broker='localhost', mqtt_broker_port=80):
-        """ Constructor of the messaging class
-
->>>>>>> a0a85a94
         Args:
             on_message (Callable): function that should be executed when a message is received
             messaging_type (MessagingType): describes incoming message sender.
             1 for researcher, 2 for node
             messaging_id ([int]): messaging id
-<<<<<<< HEAD
             mqtt_broker (str, optional): IP address / URL. Defaults to "localhost".
             mqtt_broker_port (int, optional): Defaults to 80 (http default port).
         """        
-        self.messaging_type = messaging_type
-        self.messaging_id = str(messaging_id)
-        self.mqtt = mqtt.Client(client_id=messaging_id) # defining a client.
+        self.messaging_type = messaging_type        
+        
+        self.messaging_id = str(uuid.uuid4()) if messaging_type == MessagingType.RESEARCHER else str(messaging_id)
+        
+        self.mqtt = mqtt.Client(client_id=self.messaging_id)  # defining a client.
         # defining MQTT 's `on_connect` and `on_message` handlers
         # (see MQTT paho documentation for further information
         # _ https://github.com/eclipse/paho.mqtt.python)
-=======
-            mqtt_broker_port (int, optional): Defaults to 80.
-        """
-        self.messaging_type = messaging_type
-        self.messaging_id = str(uuid.uuid4()) if messaging_type == MessagingType.RESEARCHER else str(messaging_id)
-        self.mqtt = mqtt.Client(client_id=self.messaging_id)
->>>>>>> a0a85a94
         self.mqtt.on_connect = self.on_connect
         self.mqtt.on_message = self.on_message  # refering to the method: not to `on_message` handler
         self.mqtt.connect(mqtt_broker, mqtt_broker_port, keepalive=60)
 
-<<<<<<< HEAD
-        self.on_message_handler = on_message # store the caller's message handler
-=======
         self.on_message_handler = on_message  # store the caller's mesg handler
->>>>>>> a0a85a94
 
         if self.messaging_type is MessagingType.RESEARCHER:
             self.default_send_topic = 'general/clients'
@@ -99,7 +80,6 @@
         message = json.deserialize_msg(msg.payload)
         self.on_message_handler(message)
 
-<<<<<<< HEAD
 
     def on_connect(self, client: mqtt.Client, userdata: Any, flags: dict, rc: int):
         """callback for when the client receives a CONNACK response from the server.
@@ -110,17 +90,6 @@
             flags (dict): mqtt on_message arg, response flag sent by the broker (unused)
             rc (int): mqtt on_message arg, connection result 
         """        
-=======
-    def on_connect(self, client, userdata, flags, rc):
-        """[summary]
-
-        Args:
-            client: mqtt on_message arg
-            userdata: mqtt on_message arg
-            flags: mqtt on_message arg
-            rc: mqtt on_message arg
-        """
->>>>>>> a0a85a94
         print("Messaging " + self.messaging_id + " connected with result code " + str(rc))
         if self.messaging_type is MessagingType.RESEARCHER:
             self.mqtt.subscribe('general/server')
@@ -135,7 +104,6 @@
         traffic flows through the broker.
 
         Args:
-<<<<<<< HEAD
             block (bool, optional): if True: calls the loop_forever method in MQTT 
                                     (blocking loop)
                                     else, calls the loop_start method (non blocking loop).
@@ -144,11 +112,6 @@
                                     (https://github.com/eclipse/paho.mqtt.python)
                                     for further information. Defaults to False.
         """        
-=======
-            block (bool, optional): if True: calls the loop_forever method 
-                                    else, calls the loop_start method
-        """
->>>>>>> a0a85a94
         if block:
             self.mqtt.loop_forever()
         elif not self.is_connected:
@@ -158,15 +121,10 @@
 
     def stop(self):
         """
-<<<<<<< HEAD
         this method stops the loop started using `loop_start` method -
         ie the non-blocking loop triggered with `Messaging.start(block=True)`
         only. It stops the background thread for messaging.
         """        
-=======
-        this method stops the loop 
-        """
->>>>>>> a0a85a94
         self.mqtt.loop_stop()
 
     def send_message(self, msg: dict, client: str=None):
