'''
TrainingPlan definition for sklearn ML framework
'''

from io import StringIO
from joblib import dump, load
import sys
<<<<<<< HEAD
from typing import Optional, Union
=======
from typing import Union, Tuple, Callable
>>>>>>> 92b5cd5a

import numpy as np

from sklearn.linear_model import SGDRegressor, SGDClassifier, Perceptron
from sklearn.naive_bayes import BernoulliNB, GaussianNB

from ._base_training_plan import BaseTrainingPlan

from fedbiomed.common.constants import ErrorNumbers, TrainingPlans
from fedbiomed.common.logger import logger
from fedbiomed.common.exceptions import FedbiomedTrainingPlanError
from fedbiomed.common.constants import ProcessTypes
from fedbiomed.common.utils import get_method_spec


class _Capturer(list):
    """
    Capturing class for output of the scikit-learn models during training
    when the verbose is set to true.
    """

    def __enter__(self):
        sys.stdout.flush()
        self._stdout = sys.stdout
        sys.stdout = self._stringio = StringIO()
        return self

    def __exit__(self, *args):
        self.extend(self._stringio.getvalue().splitlines())
        del self._stringio  # Remove it from memory
        sys.stdout = self._stdout


class SGDSkLearnModel(BaseTrainingPlan):
    #
    # mapping between model name and model class
    model_map = {
        "SGDRegressor": SGDRegressor,
        "SGDClassifier": SGDClassifier,
        "Perceptron": Perceptron,
        "BernoulliNB": BernoulliNB,
        "GaussianNB": GaussianNB,

        # 'MultinomialNB': MultinomialNB,
        # 'PassiveAggressiveClassifier': PassiveAggressiveClassifier,
        # 'PassiveAggressiveRegressor': PassiveAggressiveRegressor,
        # 'MiniBatchKMeans': MiniBatchKMeans,
        # 'MiniBatchDictionaryLearning': MiniBatchDictionaryLearning,
    }

    #
    # SKLEARN method that can return loss value
    #
    _verbose_capture = ['Perceptron',
                        'SGDClassifier',
                        'PassiveAggressiveClassifier',
                        'SGDRegressor',
                        'PassiveAggressiveRegressor',
                        ]

    def __init__(self, model_args: dict = {}):
        """
        Class initializer.

        Args:
        - model_args (dict, optional): model arguments.
        """
        super().__init__()

        # TODO: Generalize training plan name if there are different training plans for sklearn
        self.__type = TrainingPlans.SkLearnTrainingPlan

        # sklearn.utils.parallel_backend("locky", n_jobs=1, inner_max_num_threads=1)
        self.batch_size = 100  # unused

        self.add_dependency(["import inspect",
                             "import numpy as np",
                             "import pandas as pd",
                             "from fedbiomed.common.training_plans import SGDSkLearnModel",
                             "from sklearn.linear_model import SGDRegressor, SGDClassifier, Perceptron ",
                             "from sklearn.naive_bayes  import BernoulliNB, GaussianNB",
                             "from fedbiomed.common.data import DataManager",
                             ])

        # default value if passed argument with incorrect type
        if not isinstance(model_args, dict):
            model_args = {}

        if 'model' not in model_args:
            msg = ErrorNumbers.FB303.value + ": SKLEARN model not provided"
            logger.critical(msg)
            raise FedbiomedTrainingPlanError(msg)

        if model_args['model'] not in self.model_map:
            msg = ErrorNumbers.FB303.value + ": SKLEARN model must be one of: " + str(self.model_map)
            logger.critical(msg)
            raise FedbiomedTrainingPlanError(msg)

        self.model_type = model_args['model']

        # Add verbosity in model_args if not and model is in verbose capturer
        # TODO: check this - verbose doesn't seem to be used ?
        if 'verbose' not in model_args and model_args['model'] in self._verbose_capture:
            model_args['verbose'] = 1

        elif model_args['model'] not in self._verbose_capture:
            logger.info("[TENSORBOARD ERROR]: cannot compute loss for " +
                        model_args['model'] + ": it needs to be implemeted")

        # instanciate the model
        self.m = self.model_map[self.model_type]()

        self.params_sgd = self.m.get_params()
        from_args_sgd_proper_pars = {key: model_args[key] for key in model_args if key in self.params_sgd}
        self.params_sgd.update(from_args_sgd_proper_pars)
        self.param_list = []
        self.set_init_params(model_args)
        self.dataset_path = None
        self._is_classif = False  # whether the model selected is a classifier or not
        self._is_binary_classif = False  # whether the classification is binary or multi classes
        self.__train_data = None
        self.__train_target = None

    def type(self):
        """Getter for training plan type """
        return self.__type

    def set_init_params(self, model_args):
        """
        Initialize model parameters

        Args:
        - model_args (dict) : model parameters
        """
        if self.model_type in ['SGDRegressor']:
            self.param_list = ['intercept_', 'coef_']
            init_params = {'intercept_': np.array([0.]),
                           'coef_': np.array([0.] * model_args['n_features'])}
        elif self.model_type in ['Perceptron', 'SGDClassifier']:
            self.param_list = ['intercept_', 'coef_']
            init_params = {
                'intercept_': np.array([0.]) if (model_args['n_classes'] == 2) else np.array(
                    [0.] * model_args['n_classes']),
                'coef_': np.array([0.] * model_args['n_features']).reshape(1, model_args['n_features']) if (
                    model_args['n_classes'] == 2) else np.array(
                        [0.] * model_args['n_classes'] * model_args['n_features']).reshape(model_args['n_classes'],
                                                                                           model_args['n_features'])
            }

        for p in self.param_list:
            setattr(self.m, p, init_params[p])

        for p in self.params_sgd:
            setattr(self.m, p, self.params_sgd[p])

    def partial_fit(self, X, y):  # seems unused
        """
        Provide partial fit method of scikit learning model here.

        :param X (ndarray)
        :param y (vector)
        :raise FedbiomedTrainingPlanError if not overloaded
        """
        msg = ErrorNumbers.FB303.value + ": partial_fit must be implemented"
        logger.critical(msg)
        raise FedbiomedTrainingPlanError(msg)

    def after_training_params(self):
        """
        Provide a dictionary with the federated parameters you need to aggregate, refer to
        scikit documentation for a detail of parameters
        :return the federated parameters (dictionary)
        """
        return {key: getattr(self.m, key) for key in self.param_list}

    def _compute_support(self, targets: np.ndarray) -> np.ndarray:
        """
        Computes support, i.e. the number of items per
        classes. It is designed from the way scikit learn linear model
        `fit_binary` and `_prepare_fit_binary` have been implemented.

        Args:
            targets (np.ndarray): targets that contains labels
            used for training models

        Returns:
            np.ndarray: support
        """
        support = np.zeros((len(self.m.classes_),))

        # to see how multi classification is done in sklearn, please visit:
        # https://github.com/scikit-learn/scikit-learn/blob/7e1e6d09bcc2eaeba98f7e737aac2ac782f0e5f1/sklearn/linear_model/_stochastic_gradient.py#L324   # noqa
        # https://github.com/scikit-learn/scikit-learn/blob/7e1e6d09bcc2eaeba98f7e737aac2ac782f0e5f1/sklearn/linear_model/_stochastic_gradient.py#L738   # noqa

        for i, aclass in enumerate(self.m.classes_):
            # in sklearn code, in `fit_binary1`, `i`` seems to be
            # iterated over model.classes_
            # (https://github.com/scikit-learn/scikit-learn/blob/7e1e6d09bcc2eaeba98f7e737aac2ac782f0e5f1/sklearn/linear_model/_stochastic_gradient.py#L774)
            # We cannot directly know for each loss that has been logged from scikit learn
            #  which labels it corresponds to. This is our best guest
            idx = targets == aclass
            support[i] = np.sum(targets[targets[idx]])

            return support

    def training_routine(self,
                         data_loader: Tuple[np.ndarray, np.ndarray],
                         epochs=1,
                         history_monitor=None,
                         node_args: Union[dict, None] = None,
                         test_ratio: float = 0,
                         test_metric: Optional[str] = None, 
                         test_metric_args: Optional[dict] = None,
                         test_on_global_updates: bool = True,
                         test_on_local_updates: bool = False,):
        # FIXME: remove parameters specific for testing specified in the
        # training routine
        """
        Method training_routine called in Round, to change only if you know what you are doing.

        Args:
        - epochs (integer, optional) : number of training epochs for this round. Defaults to 1
        - history_monitor ([type], optional): [description]. Defaults to None.
        - node_args (Union[dict, None]): command line arguments for node. Can include:
            - gpu (bool): propose use a GPU device if any is available. Default False.
            - gpu_num (Union[int, None]): if not None, use the specified GPU device instead of default
              GPU device if this GPU device is available. Default None.
            - gpu_only (bool): force use of a GPU device if any available, even if researcher
              doesnt request for using a GPU. Default False.
        """
        # issue warning if GPU usage is forced by node : no GPU support for sklearn training
        # plan currently
        if node_args is not None and node_args.get('gpu_only', False):
            logger.warning('Node would like to force GPU usage, but sklearn training plan ' +
                           'does not support it. Training on CPU.')

        #
        # perform sklearn training
        #
        (self.__train_data, self.__train_target) = data_loader

        # Run preprocesses
        self.__preprocess()

        classes = np.unique(self.__train_target)
        for epoch in range(epochs):
            with _Capturer() as output:
                if self.model_type == 'MultinomialNB' or \
                        self.model_type == 'BernoulliNB' or \
                        self.model_type == 'Perceptron' or \
                        self.model_type == 'SGDClassifier' or \
                        self.model_type == 'PassiveAggressiveClassifier':
                    self.m.partial_fit(self.__train_data, self.__train_target, classes=classes)
                    self._is_classif = True

                elif self.model_type == 'SGDRegressor' or \
                        self.model_type == 'PassiveAggressiveRegressor':  # noqa
                    self.m.partial_fit(self.__train_data, self.__train_target)

                elif self.model_type == 'MiniBatchKMeans' or \
                        self.model_type == 'MiniBatchDictionaryLearning':  # noqa
                    self.m.partial_fit(self.__train_data)

            if history_monitor is not None:
                _loss_collector = []
                if self._is_classif:
                    if classes.shape[0] < 3:
                        # check whether it is a binary classification
                        # or a multiclass classification
                        self._is_binary_classif = True
                if self.model_type in self._verbose_capture:
                    for line in output:
                        # line is of type 'str'
                        if len(line.split("loss: ")) == 1:
                            continue
                        try:
                            loss = line.split("loss: ")[-1]
                            _loss_collector.append(float(loss))
                            # Logging loss values with global logger
                            logger.info('Train Epoch: {} [Batch All Samples]\tLoss: {:.6f}'.format(
                                epoch,
                                float(loss)))

                        except ValueError as e:
                            logger.error("Value error during monitoring:" + str(e))
                        except Exception as e:
                            logger.error("Error during monitoring:" + str(e))

                    if self._is_classif and not self._is_binary_classif:
                        # WARNING: only for plain SGD models in scikit learn
                        # if other models are implemented, should be updated
                        support = self._compute_support(self.__train_target)
                        loss = np.average(_loss_collector, weights=support)  # perform a weighted average

                        logger.warning("Loss plot displayed on Tensorboard may be inaccurate (due to some plain" +
                                       " SGD scikit learn limitations)")

                    # Batch -1 means Batch Gradient Descent, use all samples
                    # TODO: This part should be changed after mini-batch implementation is completed
                    history_monitor.add_scalar('Loss', float(loss), -1, epoch)

                elif self.model_type == "MiniBatchKMeans":
                    # Passes inertia value as scalar. It should be emplemented when KMeans implementation is ready
                    # history_monitor.add_scalar('Inertia', self.m.inertia_, -1 , epoch)
                    pass
                elif self.model_type in ['MultinomialNB', 'BernoulliNB']:
                    # TODO: Need to find a way for Bayesian approaches
                    pass

    def save(self, filename, params: dict = None):
        """
        Save method for parameter communication, internally is used
        dump and load joblib library methods.
        :param filename (string)
        :param params (dictionary) model parameters to save

        Save can be called from Job or Round.
            From round is always called with params.
            From job is called with no params in constructor and
            with params in update_parameters.

            Torch state_dict has a model_params object. model_params tag
            is used in the code. This is why this tag is
            used in sklearn case.
        """
        file = open(filename, "wb")
        if params is None:
            dump(self.m, file)
        else:
            if params.get('model_params') is not None:  # called in the Round
                for p in params['model_params'].keys():
                    setattr(self.m, p, params['model_params'][p])
            else:
                for p in params.keys():
                    setattr(self.m, p, params[p])
            dump(self.m, file)
        file.close()

    def load(self, filename, to_params: bool = False):
        """
        Method to load the updated parameters of a scikit model
        Load can be called from Job or Round.
        From round is called with no params
        From job is called with  params
        :param filename (string)
        :param to_params (boolean) to differentiate a pytorch from a sklearn
        :return dictionary with the loaded parameters.
        """
        di_ret = {}
        file = open(filename, "rb")
        if not to_params:
            self.m = load(file)
            di_ret = self.m
        else:
            self.m = load(file)
            di_ret['model_params'] = {key: getattr(self.m, key) for key in self.param_list}
        file.close()
        return di_ret

    def set_dataset_path(self, dataset_path):
        """
          :param dataset_path (string)
        """
        self.dataset_path = dataset_path
        logger.debug('Dataset_path' + str(self.dataset_path))

    def get_model(self):
        """
            :return the scikit model object (sklearn.base.BaseEstimator)
        """
        return self.m

    def __preprocess(self):
        """
        Method for executing registered preprocess that are defined by user.
        """

        for (name, process) in self.pre_processes.items():
            method = process['method']
            process_type = process['process_type']

            if process_type == ProcessTypes.DATA_LOADER:
                self.__process_data_loader(method=method)
            else:
                logger.debug(f"Process `{process_type}` is not implemented for the training plan SGBSkLearnModel. "
                             f"Preprocess will be ignored")

    def __process_data_loader(self, method: Callable):

        """
       Process handler for data loader kind processes.

       Args:
           method (Callable) : Process method that is going to be executed

       Raises:
            FedbiomedTrainingPlanError:
       """

        argspec = get_method_spec(method)
        if len(argspec) != 2:
            raise FedbiomedTrainingPlanError(f"{ErrorNumbers.FB605.value}: Process for type "
                                             f"`PreprocessType.DATA_LOADER` should have two argument/parameter as "
                                             f"inputs/data and target sets that will be used for training. ")

        try:
            data_loader = self.preprocess(self.__train_data, self.__train_target)
        except Exception as e:
            raise FedbiomedTrainingPlanError(
                f"{ErrorNumbers.FB605.value}: Error while running process method -> `{method.__name__}`: "
                f"{str(e)}`")

        # Debug after running preprocess
        logger.debug(f'The process `{method.__name__}` has been successfully executed.')

        if isinstance(data_loader, tuple) \
                and len(data_loader) == 2 \
                and isinstance(data_loader[0], np.ndarray) \
                and isinstance(data_loader[1], np.ndarray):

            if len(data_loader[0]) == len(data_loader[1]):
                self.__train_data = data_loader[0]
                self.__train_target = data_loader[1]
                logger.debug(f"Inputs/data and target sets for training routine has been updated by the process "
                             f"`{method.__name__}` ")
            else:
                raise FedbiomedTrainingPlanError(f"{ErrorNumbers.FB605.value}: Process error `{method.__name__}`: "
                                                 f"number of samples of inputs and target sets should be equal ")
        else:
            raise FedbiomedTrainingPlanError(f"{ErrorNumbers.FB605.value}: Process method `{method.__name__}` should "
                                             f"return tuple length of two as dataset and target and both should be and "
                                             f"instance of np.ndarray. ")<|MERGE_RESOLUTION|>--- conflicted
+++ resolved
@@ -5,11 +5,7 @@
 from io import StringIO
 from joblib import dump, load
 import sys
-<<<<<<< HEAD
-from typing import Optional, Union
-=======
-from typing import Union, Tuple, Callable
->>>>>>> 92b5cd5a
+from typing import Union, Tuple, Callable, Optional
 
 import numpy as np
 
