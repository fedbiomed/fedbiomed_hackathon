--- conflicted
+++ resolved
@@ -188,10 +188,7 @@
                          dry_run: bool = False,
                          use_gpu: Union[bool, None] = None,
                          fedprox_mu: float = None,
-<<<<<<< HEAD
                          dp_args: dict = {},
-=======
->>>>>>> 573f9136
                          history_monitor: Any = None,
                          node_args: Union[dict, None] = None):
         # FIXME: add betas parameters for ADAM solver + momentum for SGD
@@ -203,12 +200,7 @@
 
         - a `training_data()` function defining how sampling / handling data in node's dataset is done. It should
             return a generator able to output tuple (batch_idx, (data, targets)) that is iterable for each batch.
-<<<<<<< HEAD
-        - a `training_step()` function defining how cost is computed. It should output model error for model
-        backpropagation.
-=======
         - a `training_step()` function defining how cost is computed. It should output loss values for backpropagation.
->>>>>>> 573f9136
 
         Args:
             epochs: Number of epochs (complete pass on data).
