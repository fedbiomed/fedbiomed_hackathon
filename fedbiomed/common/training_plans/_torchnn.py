'''
TrainingPlan definition for torchnn ML framework
'''

from typing import Any, Dict, Union, Callable, Optional
from copy import deepcopy

import torch
import torch.nn as nn

from fedbiomed.common.constants import TrainingPlans, ProcessTypes
from fedbiomed.common.utils import get_method_spec
from fedbiomed.common.constants import ErrorNumbers
from fedbiomed.common.exceptions import FedbiomedTrainingPlanError
from fedbiomed.common.logger import logger
from fedbiomed.common.metrics import MetricTypes
from fedbiomed.common.metrics import Metrics
from ._base_training_plan import BaseTrainingPlan

from opacus import PrivacyEngine 
from opacus.validators import ModuleValidator


class TorchTrainingPlan(BaseTrainingPlan, nn.Module):
    """Implements  TrainingPlan for torch NN framework

    An abstraction over pytorch module to run pytorch models and scripts on node side. Researcher model (resp. params)
    will be:

    1. saved  on a '*.py' (resp. '*.pt') files,
    2. uploaded on a HTTP server (network layer),
    3. then Downloaded from the HTTP server on node side,
    4. finally, read and executed on node side.


    Researcher must define/override:
    - a `training_data()` function
    - a `training_step()` function

    Researcher may have to add extra dependencies/python imports, by using `add_dependencies` method.
    """

    def __init__(self, model_args: dict = {}):
        """ Construct training plan

        Args:
            model_args (dict): model arguments. Items used in this class build time. Defaults to {} (empty
            dictionary)
        """

        super().__init__()

        self.__type = TrainingPlans.TorchTrainingPlan

        # cannot use it here !!!! FIXED in training_routine
        self.optimizer = None

        # data loading // should be moved to another class
        self.batch_size = 100
        self.shuffle = True

        # TODO : add random seed init
        # self.random_seed_params = None
        # self.random_seed_shuffling_data = None

        # device to use: cpu/gpu
        # - all operations except training only use cpu
        # - researcher doesn't request to use gpu by default
        self.device_init = "cpu"
        self.device = self.device_init
        if not isinstance(model_args, dict):
            self.use_gpu = False
        else:
            self.use_gpu = model_args.get('use_gpu', False)

        # list dependencies of the model
        self.add_dependency(["import torch",
                             "import torch.nn as nn",
                             "import torch.nn.functional as F",
                             "from fedbiomed.common.training_plans import TorchTrainingPlan",
                             "from fedbiomed.common.data import DataManager",
                             "from fedbiomed.common.constants import ProcessTypes",
                             "from torch.utils.data import DataLoader",
                             "from torchvision import datasets, transforms"
                             ])

        # Aggregated model parameters
        self.init_params = None

        # Differential Privacy support
        self.dp_args = None

    def type(self) -> TrainingPlans.TorchTrainingPlan:
        """ Gets training plan type"""
        return self.__type

    def _set_device(self, use_gpu: Union[bool, None], node_args: dict):
        """Set device (CPU, GPU) that will be used for training, based on `node_args`

        Args:
            use_gpu: researcher requests to use GPU (or not)
            node_args: command line arguments for node
        """

        # set default values for node args
        if 'gpu' not in node_args:
            node_args['gpu'] = False
        if 'gpu_num' not in node_args:
            node_args['gpu_num'] = None
        if 'gpu_only' not in node_args:
            node_args['gpu_only'] = False

        # Training uses gpu if it exists on node and
        # - either proposed by node + requested by training plan
        # - or forced by node
        cuda_available = torch.cuda.is_available()
        if use_gpu is None:
            use_gpu = self.use_gpu
        use_cuda = cuda_available and ((use_gpu and node_args['gpu']) or node_args['gpu_only'])

        if node_args['gpu_only'] and not cuda_available:
            logger.error('Node wants to force model training on GPU, but no GPU is available')
        if use_cuda and not use_gpu:
            logger.warning('Node enforces model training on GPU, though it is not requested by researcher')
        if not use_cuda and use_gpu:
            logger.warning('Node training model on CPU, though researcher requested GPU')

        # Set device for training
        self.device = "cpu"
        if use_cuda:
            if node_args['gpu_num'] is not None:
                if node_args['gpu_num'] in range(torch.cuda.device_count()):
                    self.device = "cuda:" + str(node_args['gpu_num'])
                else:
                    logger.warning(f"Bad GPU number {node_args['gpu_num']}, using default GPU")
                    self.device = "cuda"
            else:
                self.device = "cuda"
        logger.debug(f"Using device {self.device} for training "
                     f"(cuda_available={cuda_available}, gpu={node_args['gpu']}, "
                     f"gpu_only={node_args['gpu_only']}, "
                     f"use_gpu={use_gpu}, gpu_num={node_args['gpu_num']})")

    def send_to_device(self,
                       to_send: Union[torch.Tensor, list, tuple, dict],
                       device: torch.device
                       ):
        """Send inputs to correct device for training.

        Recursively traverses lists, tuples and dicts until it meets a torch Tensor, then sends the Tensor
        to the specified device.

        Args:
            to_send: the data to be sent to the device.
            device: the device to send the data to.

        Raises:
           FedbiomedTrainingPlanError: when to_send is not the correct type
        """
        if isinstance(to_send, torch.Tensor):
            return to_send.to(device)
        elif isinstance(to_send, dict):
            return {key: self.send_to_device(val, device) for key, val in to_send.items()}
        elif isinstance(to_send, tuple):
            return tuple(self.send_to_device(d, device) for d in to_send)
        elif isinstance(to_send, list):
            return [self.send_to_device(d, device) for d in to_send]
        else:
            raise FedbiomedTrainingPlanError(f'{ErrorNumbers.FB310.value} cannot send data to device. '
                                             f'Data must be a torch Tensor or a list, tuple or dict '
                                             f'ultimately containing Tensors.')

    def training_step(self):
        """All subclasses must provide a training_step the purpose of this actual code is to detect that it
        has been provided

        Raises:
             FedbiomedTrainingPlanError: if called and not inherited
        """
        msg = ErrorNumbers.FB303.value + ": training_step must be implemented"
        logger.critical(msg)
        raise FedbiomedTrainingPlanError(msg)

    def training_routine(self,
                         epochs: int = 2,
                         log_interval: int = 10,
                         lr: Union[int, float] = 1e-3,
                         batch_maxnum: int = 0,
                         dry_run: bool = False,
                         use_gpu: Union[bool, None] = None,
                         fedprox_mu: float = None,
<<<<<<< HEAD
                         dp_args: Optional[dict] = None,
=======
>>>>>>> 203ceda5
                         history_monitor: Any = None,
                         node_args: Union[dict, None] = None):
        # FIXME: add betas parameters for ADAM solver + momentum for SGD
        # FIXME 2: remove parameters specific for validation specified in the
        # training routine
        """Training routine procedure.

        End-user should define;

        - a `training_data()` function defining how sampling / handling data in node's dataset is done. It should
            return a generator able to output tuple (batch_idx, (data, targets)) that is iterable for each batch.
<<<<<<< HEAD
        - a `training_step()` function defining how cost is computed. It should output model error for model
        backpropagation.
=======
        - a `training_step()` function defining how cost is computed. It should output loss values for backpropagation.
>>>>>>> 203ceda5

        Args:
            epochs: Number of epochs (complete pass on data).
            log_interval: Frequency of logging loss values during training.
            lr: Learning rate.
            batch_maxnum: Maximum number of batches from the dataset (each containing `batch_size` samples)
                used for training for each epoch. Remaining samples are ignored. Defaults to 0 (no batch
                number limit).
            dry_run: Whether to stop the training round once the first batch of the first epoch is completed.
            use_gpu: researcher requests to use GPU (or not) for training during this round (ie overload the object
                default use_gpu value) if available on node and proposed by node Defaults to None (don't overload the
                object default value)
            fedprox_mu: mu parameter in case of FredProx computing. Default is None, which means that
                FredProx is not triggered
            history_monitor: Monitor handler for real-time feed. Defined by the Node and can't be overwritten
            node_args: command line arguments for node. Can include:
                - `gpu (bool)`: propose use a GPU device if any is available. Default False.
                - `gpu_num (Union[int, None])`: if not None, use the specified GPU device instead of default
                    GPU device if this GPU device is available. Default None.
                - `gpu_only (bool)`: force use of a GPU device if any available, even if researcher
                    doesn't request for using a GPU. Default False.
        """

        if dp_args is not None:
            self.initialize_dp(dp_args)

        # set correct type for node args
        if not isinstance(node_args, dict):
            node_args = {}

        if self.optimizer is None:
            self.make_optimizer(lr)

        if self.dp_args:
            # Add __preprocess_ldp as preprocess 
            self.add_preprocess(method=self.__preprocess_ldp, process_type=ProcessTypes.DATA_LOADER)

        # Run preprocess when everything is ready before the training
        self.__preprocess()

        self._set_device(use_gpu, node_args)
        # send all model to device, ensures having all the requested tensors
        self.to(self.device)

        self.train()  # pytorch switch for training

        # Initialize training data that comes from Round class
        # TODO: Decide whether it should attached to `self`
        # self.data = data_loader

        # initial aggregated model parameters
        self.init_params = deepcopy(self.state_dict())

        for epoch in range(1, epochs + 1):
            # (below) sampling data (with `training_data` method defined on
            # researcher's notebook)
            # training_data = self.training_data(batch_size=batch_size)
            for batch_idx, (data, target) in enumerate(self.training_data_loader):

                # Plus one since batch_idx starts from 0
                batch_ = batch_idx + 1

                self.train()  # model training
                data, target = self.send_to_device(data, self.device), self.send_to_device(target, self.device)
                self.optimizer.zero_grad()

                res = self.training_step(data, target)  # raises an exception if not provided

                # If FedProx is enabled: use regularized loss function
                if fedprox_mu is not None:
                    try:
                        _mu = float(fedprox_mu)
                    except ValueError:
                        msg = ErrorNumbers.FB605.value + ": fedprox_mu parameter requested is not a float"
                        logger.critical(msg)
                        raise FedbiomedTrainingPlanError(msg)

                    res += _mu / 2 * self.__norm_l2()

                res.backward()

                self.optimizer.step()

<<<<<<< HEAD
                if self.dp_args:
                    # To be used by the nodes to assess budget locally
                    eps, alpha = self.privacy_engine.accountant.get_privacy_spent(delta=.1/len(self.training_data_loader))

                # do not take into account more than batch_maxnum
                # batches from the dataset
                if (batch_maxnum > 0) and (batch_ >= batch_maxnum):
                    # print('Reached {} batches for this epoch, ignore remaining data'.format(batch_maxnum))
                    logger.info('Reached {} batches for this epoch, ignore remaining data'.format(batch_maxnum))
                    break

                if batch_ % log_interval == 0:
=======
                if batch_ % log_interval == 0 or dry_run:
                    batch_size = self.training_data_loader.batch_size
                    num_samples_till_now = min(batch_*batch_size, len(self.training_data_loader.dataset))
>>>>>>> 203ceda5
                    logger.debug('Train Epoch: {} [{}/{} ({:.0f}%)]\tLoss: {:.6f}'.format(
                        epoch,
                        num_samples_till_now,
                        len(self.training_data_loader.dataset),
                        100 * batch_ / len(self.training_data_loader),
                        res.item()))

                    # Send scalar values via general/feedback topic
                    if history_monitor is not None:
                        history_monitor.add_scalar(metric={'Loss': res.item()},
                                                   iteration=batch_,
                                                   epoch=epoch,
                                                   train=True,
                                                   num_batches=len(self.training_data_loader),
                                                   total_samples=len(self.training_data_loader.dataset),
                                                   batch_samples=batch_size)

                    if dry_run:
                        self.to(self.device_init)
                        torch.cuda.empty_cache()
                        return

                # do not take into account more than batch_maxnum
                # batches from the dataset
                if (batch_maxnum > 0) and (batch_ >= batch_maxnum):
                    # print('Reached {} batches for this epoch, ignore remaining data'.format(batch_maxnum))
                    logger.info('Reached {} batches for this epoch, ignore remaining data'.format(batch_maxnum))
                    break

        # release gpu usage as much as possible though:
        # - it should be done by deleting the object
        # - and some gpu memory remains used until process (cuda kernel ?) finishes
        self.to(self.device_init)
        torch.cuda.empty_cache()

    def testing_routine(self,
                        metric: Union[MetricTypes, None],
                        metric_args: Dict[str, Any],
                        history_monitor: Any,
                        before_train: Union[bool, None] = None):
        """Performs validation routine on validation partition of the dataset

        Validation routine can be run any time after train and validation split is done. Method sends validation result
        back to researcher component as real-time.

        Args:
            metric: Metric that will be used for validation
            metric_args: The arguments for corresponding metric function.
                Please see [`sklearn.metrics`][sklearn.metrics]
            history_monitor: Real-time feed-back handler for validation results
            before_train: Declares whether is performed before training model or not.

        Raises:
            FedbiomedTrainingPlanError: if the training is failed by any reason

        """
        # TODO: Add preprocess option for testing_data_loader

        if self.testing_data_loader is None:
            msg = ErrorNumbers.FB605.value + ": can not find dataset for validation."
            logger.critical(msg)
            raise FedbiomedTrainingPlanError(msg)

        # Build metrics object
        metric_controller = Metrics()
        tot_samples = len(self.testing_data_loader.dataset)

        self.eval()  # pytorch switch for model validation
        # Complete prediction over batches
        with torch.no_grad():
            # Data Loader for testing partition includes entire dataset in the first batch
            for batch_ndx, (data, target) in enumerate(self.testing_data_loader):
                batch_ = batch_ndx + 1

                # If `testing_step` is defined in the TrainingPlan
                if hasattr(self, 'testing_step'):
                    try:
                        m_value = self.testing_step(data, target)
                    except Exception as e:
                        # catch exception because we are letting the user design this
                        # `evaluation_step` method of the training plan
                        msg = ErrorNumbers.FB605.value + \
                            ": error then executing `testing_step` :" + \
                            str(e)

                        logger.critical(msg)
                        raise FedbiomedTrainingPlanError(msg)

                    # If custom validation step returns None
                    if m_value is None:
                        msg = ErrorNumbers.FB605.value + \
                            ": metric function returned None"

                        logger.critical(msg)
                        raise FedbiomedTrainingPlanError(msg)

                    metric_name = 'Custom'

                # Otherwise, check a default metric is defined
                # Use accuracy as default metric
                else:

                    if metric is None:
                        metric = MetricTypes.ACCURACY
                        logger.info(f"No `testing_step` method found in TrainingPlan and `test_metric` is not defined "
                                    f"in the training arguments `: using default metric {metric.name}"
                                    " for model validation")
                    else:
                        logger.info(
                            f"No `testing_step` method found in TrainingPlan: using defined metric {metric.name}"
                            " for model validation.")

                    metric_name = metric.name

                    try:
                        # Pass data through network layers
                        pred = self(data)
                    except Exception as e:
                        # Pytorch does not provide any means to catch exception (no custom Exceptions),
                        # that is why we need to trap general Exception
                        msg = ErrorNumbers.FB605.value + \
                            ": error - " + \
                            str(e)
                        logger.critical(msg)
                        raise FedbiomedTrainingPlanError(msg)

                    # Convert prediction and actual values to numpy array
                    y_true = target.detach().numpy()
                    predicted = pred.detach().numpy()
                    m_value = metric_controller.evaluate(y_true=y_true, y_pred=predicted, metric=metric, **metric_args)

                metric_dict = self._create_metric_result_dict(m_value, metric_name=metric_name)

                logger.debug('Validation: Batch {} [{}/{}] | Metric[{}]: {}'.format(
                    str(batch_), batch_ * len(target), tot_samples, metric_name, m_value))

                # Send scalar values via general/feedback topic
                if history_monitor is not None:
                    history_monitor.add_scalar(metric=metric_dict,
                                               iteration=batch_,
                                               epoch=None,  # no epoch
                                               test=True,
                                               test_on_local_updates=False if before_train else True,
                                               test_on_global_updates=before_train,
                                               total_samples=tot_samples,
                                               batch_samples=len(target),
                                               num_batches=len(self.testing_data_loader))

        del metric_controller

    # provided by fedbiomed
    def save(self, filename: str, params: dict = None) -> None:
        """Save the torch training parameters from this training plan or from given `params` to a file

        Args:
            filename: Path to the destination file
            params: Parameters to save to a file, should be structured as a torch state_dict()

        """
        if params is not None:
            return torch.save(params, filename)
        else:
            return torch.save(self.state_dict(), filename)

    # provided by fedbiomed
    def load(self, filename: str, to_params: bool = False) -> dict:
        """Load the torch training parameters to this training plan or to a data structure from a file

        Args:
            filename: path to the source file
            to_params: if False, load params to this pytorch object; if True load params to a data structure

        Returns:
            Contains parameters
        """
        params = torch.load(filename)
        if to_params is False:
            self.load_state_dict(params)
        return params

    def after_training_params(self) -> dict:
        """Retrieve parameters after training is done

        Call the user defined postprocess function:
            - if provided, the function is part of pytorch model defined by the researcher
            - and expect the model parameters as argument

        Returns:
            The state_dict of the model, or modified state_dict if preprocess is present
        """

        try:
            # Check whether postprocess method exists, and use it
            logger.debug("running model.postprocess() method")
            post_params = self.postprocess(self.state_dict())  # Post process
            if self.dp_args:
                return self.postprocess_dp(post_params) 
            return post_params
        except AttributeError:
            # Method does not exist; skip
            logger.debug("model.postprocess() method not provided")
            if self.dp_args:
                return self.postprocess_dp(self.state_dict())
            else: 
                pass

        return self.state_dict()

    def initialize_dp(self, dp_args: dict):
        """Initialize arguments to perform DP training, and check that the user
        has correctly provided all requested DP parameters in the correct form

        Args:
            dp_args (dict, optional): DP parameters provided by the user
        """
        assert 'type' in dp_args,  "DP 'type' not provided"
        assert 'sigma' in dp_args, "DP 'sigma' parameter not provided"
        assert 'clip' in dp_args,  "DP 'clip' parameter not provided"
        assert dp_args['type'] in ['central','local'], "DP strategy unknown"

        if dp_args['type'] == 'local':
            try:
                float(dp_args['sigma'])
            except ValueError:
                msg = ErrorNumbers.FB605.value + ": 'sigma'  parameter requested is not a float"
                logger.critical(msg)
                raise FedbiomedTrainingPlanError(msg)
        else:
            dp_args.update(sigma_CDP=dp_args['sigma'])
            dp_args['sigma'] = 0.

        try:
            float(dp_args['clip'])
        except ValueError:
            msg = ErrorNumbers.FB605.value + ": 'clip'  parameter requested is not a float"
            logger.critical(msg)
            raise FedbiomedTrainingPlanError(msg)

        self.dp_args = dp_args

    def postprocess_dp(self, params: dict) -> dict:
        """
        Postprocess of model's parameters after training with DP.

        Postprocess of DP parameters implies:
        - If central DP is enabled, model's parameters are perturbed
             according to the provided DP parameters
        - When the Opacus `PrivacyEngine` is attached to the model, 
            parameters' names are modified by the addition of `_module.`. 
            This modification should be undone before communicating to the master
            for aggregation. This is needed in order to correctly perform 
            download/upload of model's parameters in the following rounds

        Args:
            params (dict): optimized parameters

        Returns:
            dict containing (postprocessed) parameters

        Exceptions:
            none
        """

        if self.dp_args['type'] == 'central':

            sigma_CDP = deepcopy(self.dp_args['sigma_CDP'])
            
            delta_params = {}
            perturbed_params = {}
            for name, param in params.items():
                ###
                ### Extracting the update
                ###
                delta_theta = deepcopy(param)
                delta_params[name] = delta_theta - self.init_params[name]

            for key, delta_param in delta_params.items():
                ###
                ### Perturb update and update parameters
                ###
                delta_theta_tilde = deepcopy(delta_param)
                delta_theta_tilde += sigma_CDP*self.dp_args['clip'] * torch.randn_like(delta_theta_tilde)
                perturbed_params[key]= delta_theta_tilde + self.init_params[key]
            
            params = deepcopy(perturbed_params )

        params_keys = list(params.keys())
        for key in params_keys:
            if '_module' in key:
                newkey = key.replace('_module.', '')
                params[newkey] = params.pop(key)

        return params
    
    def make_optimizer(self,lr: float):
        """
        Method to define the desired optimizer as class attribute `self.optimizer`.
        
        The default optimizer for torch NN models is `torch.optim.Adam`.
        The user can overwrite this method to provide a custom optimizer.

        Args:
            lr (float): learning rate
        """
        self.optimizer = torch.optim.Adam(self.parameters(), lr=lr)

    def __norm_l2(self) -> float:
        """
        Used by FedProx optimization: evaluate L2 norm of model parameters

        Returns:
            norm (float): L2 norm of model parameters
        """
        norm = 0
        for key, val in self.state_dict().items():
            norm += ((val - self.init_params[key]) ** 2).sum()
        return norm

    def __preprocess(self):
        """Executes registered preprocess that are defined by user."""
        for (name, process) in self.pre_processes.items():
            method = process['method']
            process_type = process['process_type']

            if process_type == ProcessTypes.DATA_LOADER:
                self.__process_data_loader(method=method)
            else:
                logger.error(f"Process `{process_type}` is not implemented for `TorchTrainingPlan`. Preprocess will "
                             f"be ignored")

    def validate_and_fix_model(self):
        from opacus.validators import ModuleValidator
        # Validate and Fix model to be DP-compliant
        if not ModuleValidator.is_valid(self.model):
            print('######################################## Fixing Model ########################################')
            self.model = ModuleValidator.fix(self.model)


    def __preprocess_ldp(self, data_loader):
        """
        Method to enable DP training using Opacus.
        
        This method is executed before starting the training epochs loop any time
        the DP training is enabled. DP training is done here by using the `Opacus`
        `PrivacyEngine`. Further information are available in the 
        [Opacus webpage](https://opacus.ai/api/privacy_engine.html)

        Args:
            data_loader

        Returns:
            data_loader
        """

        # enter PrivacyEngine
        self.privacy_engine = PrivacyEngine()
        self.model, self.optimizer, data_loader = self.privacy_engine.make_private(module=self.model,
                                                                              optimizer=self.optimizer,
                                                                              data_loader = data_loader,
                                                                              noise_multiplier=self.dp_args.get('sigma'),
                                                                              max_grad_norm=self.dp_args.get('clip')
                                                                    )
        
        return data_loader


    def __process_data_loader(self, method: Callable):
        """Process handler for data loader kind processes.

        Args:
            method: Process method that is going to be executed

        Raises:
             FedbiomedTrainingPlanError: Raised if number of arguments of method is different than 1.
                    - triggered if execution of method fails
                    - triggered if type of the output of the method is not an instance of
                        `self.training_data_loader`
        """
        argspec = get_method_spec(method)
        if len(argspec) != 1:
            msg = ErrorNumbers.FB605.value + \
                ": process for type `PreprocessType.DATA_LOADER` should have only one argument/parameter"
            logger.critical(msg)
            raise FedbiomedTrainingPlanError(msg)

        try:
            data_loader = method(self.training_data_loader)
        except Exception as e:
            msg = ErrorNumbers.FB605.value + \
                ": error while running process method -> `{method.__name__}` - " + \
                str(e)
            logger.critical(msg)
            raise FedbiomedTrainingPlanError(msg)

        # Debug after running preprocess
        logger.debug(f'The process `{method.__name__}` has been successfully executed.')

        if isinstance(data_loader, type(self.training_data_loader)):
            self.training_data_loader = data_loader
            logger.debug(f'Data loader for training routine has been updated by the process `{method.__name__}` ')
        else:
            msg = ErrorNumbers.FB605.value + \
                ": the input argument of the method `preprocess` is `data_loader`" + \
                " and expected return value should be an instance of: " + \
                type(self.training_data_loader) + \
                " instead of " + \
                type(data_loader)
            logger.critical(msg)
            raise FedbiomedTrainingPlanError(msg)<|MERGE_RESOLUTION|>--- conflicted
+++ resolved
@@ -17,7 +17,7 @@
 from fedbiomed.common.metrics import Metrics
 from ._base_training_plan import BaseTrainingPlan
 
-from opacus import PrivacyEngine 
+from opacus import PrivacyEngine
 from opacus.validators import ModuleValidator
 
 
@@ -189,10 +189,7 @@
                          dry_run: bool = False,
                          use_gpu: Union[bool, None] = None,
                          fedprox_mu: float = None,
-<<<<<<< HEAD
                          dp_args: Optional[dict] = None,
-=======
->>>>>>> 203ceda5
                          history_monitor: Any = None,
                          node_args: Union[dict, None] = None):
         # FIXME: add betas parameters for ADAM solver + momentum for SGD
@@ -204,12 +201,9 @@
 
         - a `training_data()` function defining how sampling / handling data in node's dataset is done. It should
             return a generator able to output tuple (batch_idx, (data, targets)) that is iterable for each batch.
-<<<<<<< HEAD
         - a `training_step()` function defining how cost is computed. It should output model error for model
         backpropagation.
-=======
         - a `training_step()` function defining how cost is computed. It should output loss values for backpropagation.
->>>>>>> 203ceda5
 
         Args:
             epochs: Number of epochs (complete pass on data).
@@ -244,7 +238,7 @@
             self.make_optimizer(lr)
 
         if self.dp_args:
-            # Add __preprocess_ldp as preprocess 
+            # Add __preprocess_ldp as preprocess
             self.add_preprocess(method=self.__preprocess_ldp, process_type=ProcessTypes.DATA_LOADER)
 
         # Run preprocess when everything is ready before the training
@@ -293,24 +287,13 @@
 
                 self.optimizer.step()
 
-<<<<<<< HEAD
                 if self.dp_args:
                     # To be used by the nodes to assess budget locally
                     eps, alpha = self.privacy_engine.accountant.get_privacy_spent(delta=.1/len(self.training_data_loader))
 
-                # do not take into account more than batch_maxnum
-                # batches from the dataset
-                if (batch_maxnum > 0) and (batch_ >= batch_maxnum):
-                    # print('Reached {} batches for this epoch, ignore remaining data'.format(batch_maxnum))
-                    logger.info('Reached {} batches for this epoch, ignore remaining data'.format(batch_maxnum))
-                    break
-
-                if batch_ % log_interval == 0:
-=======
                 if batch_ % log_interval == 0 or dry_run:
                     batch_size = self.training_data_loader.batch_size
                     num_samples_till_now = min(batch_*batch_size, len(self.training_data_loader.dataset))
->>>>>>> 203ceda5
                     logger.debug('Train Epoch: {} [{}/{} ({:.0f}%)]\tLoss: {:.6f}'.format(
                         epoch,
                         num_samples_till_now,
@@ -507,14 +490,14 @@
             logger.debug("running model.postprocess() method")
             post_params = self.postprocess(self.state_dict())  # Post process
             if self.dp_args:
-                return self.postprocess_dp(post_params) 
+                return self.postprocess_dp(post_params)
             return post_params
         except AttributeError:
             # Method does not exist; skip
             logger.debug("model.postprocess() method not provided")
             if self.dp_args:
                 return self.postprocess_dp(self.state_dict())
-            else: 
+            else:
                 pass
 
         return self.state_dict()
@@ -558,10 +541,10 @@
         Postprocess of DP parameters implies:
         - If central DP is enabled, model's parameters are perturbed
              according to the provided DP parameters
-        - When the Opacus `PrivacyEngine` is attached to the model, 
-            parameters' names are modified by the addition of `_module.`. 
+        - When the Opacus `PrivacyEngine` is attached to the model,
+            parameters' names are modified by the addition of `_module.`.
             This modification should be undone before communicating to the master
-            for aggregation. This is needed in order to correctly perform 
+            for aggregation. This is needed in order to correctly perform
             download/upload of model's parameters in the following rounds
 
         Args:
@@ -577,7 +560,7 @@
         if self.dp_args['type'] == 'central':
 
             sigma_CDP = deepcopy(self.dp_args['sigma_CDP'])
-            
+
             delta_params = {}
             perturbed_params = {}
             for name, param in params.items():
@@ -594,7 +577,7 @@
                 delta_theta_tilde = deepcopy(delta_param)
                 delta_theta_tilde += sigma_CDP*self.dp_args['clip'] * torch.randn_like(delta_theta_tilde)
                 perturbed_params[key]= delta_theta_tilde + self.init_params[key]
-            
+
             params = deepcopy(perturbed_params )
 
         params_keys = list(params.keys())
@@ -604,11 +587,11 @@
                 params[newkey] = params.pop(key)
 
         return params
-    
+
     def make_optimizer(self,lr: float):
         """
         Method to define the desired optimizer as class attribute `self.optimizer`.
-        
+
         The default optimizer for torch NN models is `torch.optim.Adam`.
         The user can overwrite this method to provide a custom optimizer.
 
@@ -652,10 +635,10 @@
     def __preprocess_ldp(self, data_loader):
         """
         Method to enable DP training using Opacus.
-        
+
         This method is executed before starting the training epochs loop any time
         the DP training is enabled. DP training is done here by using the `Opacus`
-        `PrivacyEngine`. Further information are available in the 
+        `PrivacyEngine`. Further information are available in the
         [Opacus webpage](https://opacus.ai/api/privacy_engine.html)
 
         Args:
@@ -673,7 +656,7 @@
                                                                               noise_multiplier=self.dp_args.get('sigma'),
                                                                               max_grad_norm=self.dp_args.get('clip')
                                                                     )
-        
+
         return data_loader
 
 
