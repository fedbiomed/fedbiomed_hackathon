'''
TrainingPlan definition for torchnn ML framework
'''

from typing import Any, Dict, Union, Callable
from copy import deepcopy

import torch
import torch.nn as nn

from fedbiomed.common.constants import TrainingPlans, ProcessTypes
from fedbiomed.common.utils import get_method_spec, DataLoaderWithMemory
from fedbiomed.common.constants import ErrorNumbers
from fedbiomed.common.exceptions import FedbiomedTrainingPlanError
from fedbiomed.common.logger import logger
from fedbiomed.common.metrics import MetricTypes
from fedbiomed.common.metrics import Metrics
from ._base_training_plan import BaseTrainingPlan


class TorchTrainingPlan(BaseTrainingPlan, nn.Module):
    """Implements  TrainingPlan for torch NN framework

    An abstraction over pytorch module to run pytorch models and scripts on node side. Researcher model (resp. params)
    will be

    1. saved  on a '*.py' (resp. '*.pt') files,
    2. uploaded on a HTTP server (network layer),
    3. then Downloaded from the HTTP server on node side,
    4. finally, read and executed on node side.


    Researcher must define/override:
    - a `training_data()` function
    - a `training_step()` function

    Researcher may have to add extra dependencies/python imports, by using `add_dependencies` method.
    """

    def __init__(self, model_args: dict = {}):
        """ Construct training plan

        Args:
            model_args: model arguments. Items used in this class build time
        """

        super().__init__()

        self.__type = TrainingPlans.TorchTrainingPlan

        # cannot use it here !!!! FIXED in training_routine
        self.optimizer = None

        # data loading // should be moved to another class
        self.batch_size = 100
        self.shuffle = True

        # TODO : add random seed init
        # self.random_seed_params = None
        # self.random_seed_shuffling_data = None

        # device to use: cpu/gpu
        # - all operations except training only use cpu
        # - researcher doesn't request to use gpu by default
        self.device_init = "cpu"
        self.device = self.device_init
        if not isinstance(model_args, dict):
            self.use_gpu = False
        else:
            self.use_gpu = model_args.get('use_gpu', False)

        # list dependencies of the model

        self.add_dependency(["import torch",
                             "import torch.nn as nn",
                             "import torch.nn.functional as F",
                             "from fedbiomed.common.training_plans import TorchTrainingPlan",
                             "from fedbiomed.common.data import DataManager",
                             "from fedbiomed.common.constants import ProcessTypes",
                             "from torch.utils.data import DataLoader",
                             "from torchvision import datasets, transforms"
                             ])

        # Aggregated model parameters
        self.init_params = None

    def type(self):
        """ Gets training plan type"""
        return self.__type

    def _set_device(self, use_gpu: Union[bool, None], node_args: dict):
        """Set device (CPU, GPU) that will be used for training, based on `node_args`

        Args:
            use_gpu: researcher requests to use GPU (or not)
            node_args: command line arguments for node
        """

        # set default values for node args
        if 'gpu' not in node_args:
            node_args['gpu'] = False
        if 'gpu_num' not in node_args:
            node_args['gpu_num'] = None
        if 'gpu_only' not in node_args:
            node_args['gpu_only'] = False

        # Training uses gpu if it exists on node and
        # - either proposed by node + requested by training plan
        # - or forced by node
        cuda_available = torch.cuda.is_available()
        if use_gpu is None:
            use_gpu = self.use_gpu
        use_cuda = cuda_available and ((use_gpu and node_args['gpu']) or node_args['gpu_only'])

        if node_args['gpu_only'] and not cuda_available:
            logger.error('Node wants to force model training on GPU, but no GPU is available')
        if use_cuda and not use_gpu:
            logger.warning('Node enforces model training on GPU, though it is not requested by researcher')
        if not use_cuda and use_gpu:
            logger.warning('Node training model on CPU, though researcher requested GPU')

        # Set device for training
        self.device = "cpu"
        if use_cuda:
            if node_args['gpu_num'] is not None:
                if node_args['gpu_num'] in range(torch.cuda.device_count()):
                    self.device = "cuda:" + str(node_args['gpu_num'])
                else:
                    logger.warning(f"Bad GPU number {node_args['gpu_num']}, using default GPU")
                    self.device = "cuda"
            else:
                self.device = "cuda"
        logger.debug(f"Using device {self.device} for training "
                     f"(cuda_available={cuda_available}, gpu={node_args['gpu']}, "
                     f"gpu_only={node_args['gpu_only']}, "
                     f"use_gpu={use_gpu}, gpu_num={node_args['gpu_num']})")

    def send_to_device(self,
                       to_send: Union[torch.Tensor, list, tuple, dict],
                       device: torch.device
                       ):
        """Send inputs to correct device for training.

        Recursively traverses lists, tuples and dicts until it meets a torch Tensor, then sends the Tensor
        to the specified device.

        Args:
            to_send: the data to be sent to the device.
            device: the device to send the data to.

        Raises:
           FedbiomedTrainingPlanError: when to_send is not the correct type
        """
        if isinstance(to_send, torch.Tensor):
            return to_send.to(device)
        elif isinstance(to_send, dict):
            return {key: self.send_to_device(val, device) for key, val in to_send.items()}
        elif isinstance(to_send, tuple):
            return tuple(self.send_to_device(d, device) for d in to_send)
        elif isinstance(to_send, list):
            return [self.send_to_device(d, device) for d in to_send]
        else:
            raise FedbiomedTrainingPlanError(f'{ErrorNumbers.FB310.value} cannot send data to device. '
                                             f'Data must be a torch Tensor or a list, tuple or dict '
                                             f'ultimately containing Tensors.')

    def training_step(self):
        """All subclasses must provide a training_step the purpose of this actual code is to detect that it
        has been provided

        Raises:
             FedbiomedTrainingPlanError: if called and not inherited
        """
        msg = ErrorNumbers.FB303.value + ": training_step must be implemented"
        logger.critical(msg)
        raise FedbiomedTrainingPlanError(msg)

    def training_routine(self,
                         num_updates: int = 10,
                         log_interval: int = 10,
                         lr: Union[int, float] = 1e-3,
                         batch_maxnum: int = 0,
                         dry_run: bool = False,
                         use_gpu: Union[bool, None] = None,
                         fedprox_mu: float = None,
                         history_monitor: Any = None,
                         node_args: Union[dict, None] = None):
        # FIXME: add betas parameters for ADAM solver + momentum for SGD
        # FIXME 2: remove parameters specific for validation specified in the
        # training routine
        """Training routine procedure.

        End-user should define;

        - a `training_data()` function defining how sampling / handling data in node's dataset is done. It should
            return a generator able to output tuple (batch_idx, (data, targets)) that is iterable for each batch.
        - a `training_step()` function defining how cost is computed. It should output loss values for backpropagation.

        Args:
            num_updates: Number of batch updates performed during one round of training. The number of updates can
            lead to a training on more than one epoch if : batch_size * num_updates > dataset_size.
            log_interval: Frequency of logging loss values during training.
            lr: Learning rate.
            batch_maxnum: Maximum number of batches from the dataset (each containing `batch_size` samples)
                used for training for each epoch. Remaining samples are ignored. Defaults to 0 (no batch
                number limit).
            dry_run: Whether to stop the training round once the first batch of the first epoch is completed.
            use_gpu: researcher requests to use GPU (or not) for training during this round (ie overload the object
                default use_gpu value) if available on node and proposed by node Defaults to None (don't overload the
                object default value)
            fedprox_mu: mu parameter in case of FredProx computing. Default is None, which means that
                FredProx is not triggered
            history_monitor: Monitor handler for real-time feed. Defined by the Node and can't be overwritten
            node_args: command line arguments for node. Can include:
                - `gpu (bool)`: propose use a GPU device if any is available. Default False.
                - `gpu_num (Union[int, None])`: if not None, use the specified GPU device instead of default
                    GPU device if this GPU device is available. Default None.
                - `gpu_only (bool)`: force use of a GPU device if any available, even if researcher
                    doesn't request for using a GPU. Default False.
        """
        self.train()  # pytorch switch for training

        # set correct type for node args
        if not isinstance(node_args, dict):
            node_args = {}

        self._set_device(use_gpu, node_args)
        # send all model to device, ensures having all the requested tensors
        self.to(self.device)

        if self.optimizer is None:
            self.optimizer = torch.optim.Adam(self.parameters(), lr=lr)

        # Run preprocess when everything is ready before the training
        self.__preprocess()

        # Initialize training data that comes from Round class
        # TODO: Decide whether it should attached to `self`
        # self.data = data_loader

        # initial aggregated model parameters
        self.init_params = deepcopy(self.state_dict())
        self.dataloader_with_memory = DataLoaderWithMemory(self.training_data_loader)
        _dataset_size = len(self.dataloader_with_memory)
        _num_batches_per_epoch = len(self.training_data_loader)
        _batch_size = self.training_data_loader.batch_size
        _current_epoch = 0
        _edge_batch_size = 0

        # (below) sampling data (with `training_data` method defined on
        # researcher's notebook)
        # training_data = self.training_data(batch_size=batch_size)
        for batch_idx, _ in enumerate(range(num_updates)):

            _num_batch_seen = batch_idx + 1 # Plus one since batch_idx starts from 0

            self.train()  # model training
            data, target = self.dataloader_with_memory.get_samples()
            data, target = self.send_to_device(data, self.device), self.send_to_device(target, self.device)

            if _num_batch_seen == _num_batches_per_epoch: # edge case where the last batch of the epoch has potentially fewer records than the set batch size
                _edge_batch_size = len(data)

            _current_epoch = batch_idx // _num_batches_per_epoch
            _num_epoch_completed = _num_batch_seen // _num_batches_per_epoch
            _num_records_seen = _batch_size * (_num_batch_seen-_num_epoch_completed) + _edge_batch_size*_num_epoch_completed

            self.optimizer.zero_grad()

            res = self.training_step(data, target)  # raises an exception if not provided

            # If FedProx is enabled: use regularized loss function
            if fedprox_mu is not None:
                try:
                    _mu = float(fedprox_mu)
                except ValueError:
                    msg = ErrorNumbers.FB605.value + ": fedprox_mu parameter requested is not a float"
                    logger.critical(msg)
                    raise FedbiomedTrainingPlanError(msg)

                res += _mu / 2 * self.__norm_l2()

            res.backward()

            self.optimizer.step()

            # do not take into account more than batch_maxnum
            # batches from the dataset
            if (batch_maxnum > 0) and (_num_batch_seen >= batch_maxnum):
                # print('Reached {} batches for this epoch, ignore remaining data'.format(batch_maxnum))
                logger.info('Reached {} batches for this epoch, ignore remaining data'.format(batch_maxnum))
                break

            if _num_batch_seen % log_interval == 0:
                substrahend = _current_epoch*_dataset_size
                _num_records_seen_epoch = _num_records_seen-substrahend # number of records seen in the current epoch
                logger.debug('Train Epoch: {} [{}/{} ({:.0f}%)]\tLoss: {:.6f}'.format(
                    _current_epoch,
                    _num_records_seen_epoch,
                    _dataset_size,
                    100 * _num_records_seen_epoch / _dataset_size,
                    res.item()))

<<<<<<< HEAD
                # Send scalar values via general/feedback topic
                if history_monitor is not None:
                    history_monitor.add_scalar(metric={'Loss': res.item()},
                                                iteration=_num_batch_seen,
                                                num_records=_num_records_seen_epoch,
                                                epoch=_current_epoch,
                                                train=True,
                                                num_batches=_num_batches_per_epoch,
                                                total_samples=_dataset_size,
                                                batch_samples=len(data))

                if dry_run:
                    self.to(self.device_init)
                    torch.cuda.empty_cache()
                    return
           
=======
        for epoch in range(1, epochs + 1):
            # (below) sampling data (with `training_data` method defined on
            # researcher's notebook)
            # training_data = self.training_data(batch_size=batch_size)
            for batch_idx, (data, target) in enumerate(self.training_data_loader):

                # Plus one since batch_idx starts from 0
                batch_ = batch_idx + 1

                self.train()  # model training
                data, target = self.send_to_device(data, self.device), self.send_to_device(target, self.device)
                self.optimizer.zero_grad()

                res = self.training_step(data, target)  # raises an exception if not provided

                # If FedProx is enabled: use regularized loss function
                if fedprox_mu is not None:
                    try:
                        _mu = float(fedprox_mu)
                    except ValueError:
                        msg = ErrorNumbers.FB605.value + ": fedprox_mu parameter requested is not a float"
                        logger.critical(msg)
                        raise FedbiomedTrainingPlanError(msg)

                    res += _mu / 2 * self.__norm_l2()

                res.backward()

                self.optimizer.step()

                if batch_ % log_interval == 0 or dry_run:
                    batch_size = self.training_data_loader.batch_size
                    num_samples_till_now = min(batch_*batch_size, len(self.training_data_loader.dataset))
                    logger.debug('Train Epoch: {} [{}/{} ({:.0f}%)]\tLoss: {:.6f}'.format(
                        epoch,
                        num_samples_till_now,
                        len(self.training_data_loader.dataset),
                        100 * batch_ / len(self.training_data_loader),
                        res.item()))

                    # Send scalar values via general/feedback topic
                    if history_monitor is not None:
                        history_monitor.add_scalar(metric={'Loss': res.item()},
                                                   iteration=batch_,
                                                   epoch=epoch,
                                                   train=True,
                                                   num_batches=len(self.training_data_loader),
                                                   total_samples=len(self.training_data_loader.dataset),
                                                   batch_samples=batch_size)

                    if dry_run:
                        self.to(self.device_init)
                        torch.cuda.empty_cache()
                        return

                # do not take into account more than batch_maxnum
                # batches from the dataset
                if (batch_maxnum > 0) and (batch_ >= batch_maxnum):
                    # print('Reached {} batches for this epoch, ignore remaining data'.format(batch_maxnum))
                    logger.info('Reached {} batches for this epoch, ignore remaining data'.format(batch_maxnum))
                    break

>>>>>>> 2c021243
        # release gpu usage as much as possible though:
        # - it should be done by deleting the object
        # - and some gpu memory remains used until process (cuda kernel ?) finishes
        self.to(self.device_init)
        torch.cuda.empty_cache()

    def testing_routine(self,
                        metric: Union[MetricTypes, None],
                        metric_args: Dict[str, Any],
                        history_monitor: Any,
                        before_train: Union[bool, None] = None):
        """Performs validation routine on validation partition of the dataset

        Validation routine can be run any time after train and validation split is done. Method sends validation result
        back to researcher component as real-time.

        Args:
            metric: Metric that will be used for validation
            metric_args: The arguments for corresponding metric function.
                Please see [`sklearn.metrics`][sklearn.metrics]
            history_monitor: Real-time feed-back handler for validation results
            before_train: Declares whether is performed before training model or not.

        Raises:
            FedbiomedTrainingPlanError: if the training is failed by any reason

        """
        # TODO: Add preprocess option for testing_data_loader

        if self.testing_data_loader is None:
            msg = ErrorNumbers.FB605.value + ": can not find dataset for validation."
            logger.critical(msg)
            raise FedbiomedTrainingPlanError(msg)

        # Build metrics object
        metric_controller = Metrics()
        tot_samples = len(self.testing_data_loader.dataset)

        self.eval()  # pytorch switch for model validation
        # Complete prediction over batches
        with torch.no_grad():
            # Data Loader for testing partition includes entire dataset in the first batch
            for batch_ndx, (data, target) in enumerate(self.testing_data_loader):
                batch_ = batch_ndx + 1

                # If `testing_step` is defined in the TrainingPlan
                if hasattr(self, 'testing_step'):
                    try:
                        m_value = self.testing_step(data, target)
                    except Exception as e:
                        # catch exception because we are letting the user design this
                        # `evaluation_step` method of the training plan
                        msg = ErrorNumbers.FB605.value + \
                            ": error then executing `testing_step` :" + \
                            str(e)

                        logger.critical(msg)
                        raise FedbiomedTrainingPlanError(msg)

                    # If custom validation step returns None
                    if m_value is None:
                        msg = ErrorNumbers.FB605.value + \
                            ": metric function returned None"

                        logger.critical(msg)
                        raise FedbiomedTrainingPlanError(msg)

                    metric_name = 'Custom'

                # Otherwise, check a default metric is defined
                # Use accuracy as default metric
                else:

                    if metric is None:
                        metric = MetricTypes.ACCURACY
                        logger.info(f"No `testing_step` method found in TrainingPlan and `test_metric` is not defined "
                                    f"in the training arguments `: using default metric {metric.name}"
                                    " for model validation")
                    else:
                        logger.info(
                            f"No `testing_step` method found in TrainingPlan: using defined metric {metric.name}"
                            " for model validation.")

                    metric_name = metric.name

                    try:
                        # Pass data through network layers
                        pred = self(data)
                    except Exception as e:
                        # Pytorch does not provide any means to catch exception (no custom Exceptions),
                        # that is why we need to trap general Exception
                        msg = ErrorNumbers.FB605.value + \
                            ": error - " + \
                            str(e)
                        logger.critical(msg)
                        raise FedbiomedTrainingPlanError(msg)

                    # Convert prediction and actual values to numpy array
                    y_true = target.detach().numpy()
                    predicted = pred.detach().numpy()
                    m_value = metric_controller.evaluate(y_true=y_true, y_pred=predicted, metric=metric, **metric_args)

                metric_dict = self._create_metric_result_dict(m_value, metric_name=metric_name)

                logger.debug('Validation: Batch {} [{}/{}] | Metric[{}]: {}'.format(
                    str(batch_), batch_ * len(target), tot_samples, metric_name, m_value))

                # Send scalar values via general/feedback topic
                if history_monitor is not None:
                    history_monitor.add_scalar(metric=metric_dict,
                                               iteration=batch_,
                                               epoch=None,  # no epoch
                                               test=True,
                                               test_on_local_updates=False if before_train else True,
                                               test_on_global_updates=before_train,
                                               total_samples=tot_samples,
                                               batch_samples=len(target),
                                               num_batches=len(self.testing_data_loader))

        del metric_controller

    # provided by fedbiomed
    def save(self, filename: str, params: dict = None) -> None:
        """Save the torch training parameters from this training plan or from given `params` to a file

        Args:
            filename: Path to the destination file
            params: Parameters to save to a file, should be structured as a torch state_dict()

        """
        if params is not None:
            return torch.save(params, filename)
        else:
            return torch.save(self.state_dict(), filename)

    # provided by fedbiomed
    def load(self, filename: str, to_params: bool = False) -> dict:
        """Load the torch training parameters to this training plan or to a data structure from a file

        Args:
            filename: path to the source file
            to_params: if False, load params to this pytorch object; if True load params to a data structure

        Returns:
            Contains parameters
        """
        params = torch.load(filename)
        if to_params is False:
            self.load_state_dict(params)
        return params

    def after_training_params(self) -> dict:
        """Retrieve parameters after training is done

        Call the user defined postprocess function:
            - if provided, the function is part of pytorch model defined by the researcher
            - and expect the model parameters as argument

        Returns:
            The state_dict of the model, or modified state_dict if preprocess is present
        """

        try:
            # Check whether postprocess method exists, and use it
            logger.debug("running model.postprocess() method")
            return self.postprocess(self.state_dict())  # Post process
        except AttributeError:
            # Method does not exist; skip
            logger.debug("model.postprocess() method not provided")
            pass

        return self.state_dict()

    def __norm_l2(self) -> float:
        """Regularize L2 that is used by FedProx optimization

        Returns:
            L2 norm of model parameters (before local training)
        """
        norm = 0
        for key, val in self.state_dict().items():
            norm += ((val - self.init_params[key]) ** 2).sum()
        return norm

    def __preprocess(self):
        """Executes registered preprocess that are defined by user."""
        for (name, process) in self.pre_processes.items():
            method = process['method']
            process_type = process['process_type']

            if process_type == ProcessTypes.DATA_LOADER:
                self.__process_data_loader(method=method)
            else:
                logger.error(f"Process `{process_type}` is not implemented for `TorchTrainingPlan`. Preprocess will "
                             f"be ignored")

    def __process_data_loader(self, method: Callable):
        """Process handler for data loader kind processes.

        Args:
            method: Process method that is going to be executed

        Raises:
             FedbiomedTrainingPlanError: Raised if number of arguments of method is different than 1.
                    - triggered if execution of method fails
                    - triggered if type of the output of the method is not an instance of
                        `self.training_data_loader`
        """
        argspec = get_method_spec(method)
        if len(argspec) != 1:
            msg = ErrorNumbers.FB605.value + \
                ": process for type `PreprocessType.DATA_LOADER` should have only one argument/parameter"
            logger.critical(msg)
            raise FedbiomedTrainingPlanError(msg)

        try:
            data_loader = method(self.training_data_loader)
        except Exception as e:
            msg = ErrorNumbers.FB605.value + \
                ": error while running process method -> `{method.__name__}` - " + \
                str(e)
            logger.critical(msg)
            raise FedbiomedTrainingPlanError(msg)

        # Debug after running preprocess
        logger.debug(f'The process `{method.__name__}` has been successfully executed.')

        if isinstance(data_loader, type(self.training_data_loader)):
            self.training_data_loader = data_loader
            logger.debug(f'Data loader for training routine has been updated by the process `{method.__name__}` ')
        else:
            msg = ErrorNumbers.FB605.value + \
                ": the input argument of the method `preprocess` is `data_loader`" + \
                " and expected return value should be an instance of: " + \
                type(self.training_data_loader) + \
                " instead of " + \
                type(data_loader)
            logger.critical(msg)
            raise FedbiomedTrainingPlanError(msg)<|MERGE_RESOLUTION|>--- conflicted
+++ resolved
@@ -301,7 +301,6 @@
                     100 * _num_records_seen_epoch / _dataset_size,
                     res.item()))
 
-<<<<<<< HEAD
                 # Send scalar values via general/feedback topic
                 if history_monitor is not None:
                     history_monitor.add_scalar(metric={'Loss': res.item()},
@@ -318,70 +317,6 @@
                     torch.cuda.empty_cache()
                     return
            
-=======
-        for epoch in range(1, epochs + 1):
-            # (below) sampling data (with `training_data` method defined on
-            # researcher's notebook)
-            # training_data = self.training_data(batch_size=batch_size)
-            for batch_idx, (data, target) in enumerate(self.training_data_loader):
-
-                # Plus one since batch_idx starts from 0
-                batch_ = batch_idx + 1
-
-                self.train()  # model training
-                data, target = self.send_to_device(data, self.device), self.send_to_device(target, self.device)
-                self.optimizer.zero_grad()
-
-                res = self.training_step(data, target)  # raises an exception if not provided
-
-                # If FedProx is enabled: use regularized loss function
-                if fedprox_mu is not None:
-                    try:
-                        _mu = float(fedprox_mu)
-                    except ValueError:
-                        msg = ErrorNumbers.FB605.value + ": fedprox_mu parameter requested is not a float"
-                        logger.critical(msg)
-                        raise FedbiomedTrainingPlanError(msg)
-
-                    res += _mu / 2 * self.__norm_l2()
-
-                res.backward()
-
-                self.optimizer.step()
-
-                if batch_ % log_interval == 0 or dry_run:
-                    batch_size = self.training_data_loader.batch_size
-                    num_samples_till_now = min(batch_*batch_size, len(self.training_data_loader.dataset))
-                    logger.debug('Train Epoch: {} [{}/{} ({:.0f}%)]\tLoss: {:.6f}'.format(
-                        epoch,
-                        num_samples_till_now,
-                        len(self.training_data_loader.dataset),
-                        100 * batch_ / len(self.training_data_loader),
-                        res.item()))
-
-                    # Send scalar values via general/feedback topic
-                    if history_monitor is not None:
-                        history_monitor.add_scalar(metric={'Loss': res.item()},
-                                                   iteration=batch_,
-                                                   epoch=epoch,
-                                                   train=True,
-                                                   num_batches=len(self.training_data_loader),
-                                                   total_samples=len(self.training_data_loader.dataset),
-                                                   batch_samples=batch_size)
-
-                    if dry_run:
-                        self.to(self.device_init)
-                        torch.cuda.empty_cache()
-                        return
-
-                # do not take into account more than batch_maxnum
-                # batches from the dataset
-                if (batch_maxnum > 0) and (batch_ >= batch_maxnum):
-                    # print('Reached {} batches for this epoch, ignore remaining data'.format(batch_maxnum))
-                    logger.info('Reached {} batches for this epoch, ignore remaining data'.format(batch_maxnum))
-                    break
-
->>>>>>> 2c021243
         # release gpu usage as much as possible though:
         # - it should be done by deleting the object
         # - and some gpu memory remains used until process (cuda kernel ?) finishes
