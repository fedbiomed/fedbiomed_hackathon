"""
Command line user interface for the node component
"""

import json
import os
import shutil
import signal
import sys
import time
from multiprocessing import Process
from typing import Union
from types import FrameType
from shutil import copyfile
import uuid

import warnings
import readline
import argparse

import tkinter.filedialog
import tkinter.messagebox
from tkinter import _tkinter
from pygments import highlight
from pygments.lexers import PythonLexer
from pygments.formatters import Terminal256Formatter

from fedbiomed.common.constants  import ModelApprovalStatus, ModelTypes, ErrorNumbers
from fedbiomed.common.exceptions import FedbiomedDatasetError, FedbiomedError, FedbiomedDatasetManagerError
from fedbiomed.common.data import MedicalFolderController

from fedbiomed.node.dataset_manager import DatasetManager
from fedbiomed.node.environ import environ
from fedbiomed.node.model_manager import ModelManager
from fedbiomed.node.node import Node

from fedbiomed.common.logger import logger


#
# print(pyfiglet.Figlet("doom").renderText(' fedbiomed node'))
#
__intro__ = """

   __         _ _     _                          _                   _
  / _|       | | |   (_)                        | |                 | |
 | |_ ___  __| | |__  _  ___  _ __ ___   ___  __| |  _ __   ___   __| | ___
 |  _/ _ \/ _` | '_ \| |/ _ \| '_ ` _ \ / _ \/ _` | | '_ \ / _ \ / _` |/ _ \\
 | ||  __/ (_| | |_) | | (_) | | | | | |  __/ (_| | | | | | (_) | (_| |  __/
 |_| \___|\__,_|_.__/|_|\___/|_| |_| |_|\___|\__,_| |_| |_|\___/ \__,_|\___|


"""

# this may be changed on command line or in the config_node.ini
logger.setLevel("DEBUG")

dataset_manager = DatasetManager()
model_manager = ModelManager()

readline.parse_and_bind("tab: complete")


def validated_data_type_input() -> str:
    """Picks data type to use from user input on command line.

    Returns:
        A string keyword for one of the possible data type
            ('csv', 'default', 'mednist', 'images', 'medical-folder').
    """
    valid_options = ['csv', 'default', 'mednist', 'images', 'medical-folder']
    valid_options = {i: val for i, val in enumerate(valid_options, 1)}

    msg = "Please select the data type that you're configuring:\n"
    msg += "\n".join([f"\t{i}) {val}" for i, val in valid_options.items()])
    msg += "\nselect: "

    while True:
        try:
            t = int(input(msg))
            assert t in valid_options.keys()
            break
        except Exception:
            warnings.warn('\n[ERROR] Please, enter a valid option')

    return valid_options[t]


def pick_with_tkinter(mode: str = 'file') -> str:
    """Opens a tkinter graphical user interface to select dataset.

    Args:
        mode: type of file to select. Can be `txt` (for .txt files)
            or `file` (for .csv files)
            Defaults to `file`.

    Returns:
        The selected path.
    """
    try:
        # root = TK()
        # root.withdraw()
        # root.attributes("-topmost", True)
        if mode == 'file':
            return tkinter.filedialog.askopenfilename(
                filetypes=[
                    ("CSV files",
                     "*.csv")
                ]
            )
        elif mode == 'txt':
            return tkinter.filedialog.askopenfilename(
                filetypes=[
                    ("Text files",
                     "*.txt")
                ]
            )
        else:
            return tkinter.filedialog.askdirectory()

    except (ModuleNotFoundError, _tkinter.TclError):
        # handling case where tkinter package cannot be found on system
        # or if tkinter crashes
        if mode == 'file' or mode == 'txt':
            return input('Insert the path of the file: ')
        else:
            return input('Insert the path of the folder: ')


def validated_path_input(type: str) -> str:
    """Picks path to use from user input in GUI or command line.

    Args:
        type: keyword for the kind of object pointed by the path.

    Returns:
        The selected path.
    """
    while True:
        try:
            if type == 'csv':
                path = pick_with_tkinter(mode='file')
                logger.debug(path)
                if not path:
                    # node is not in computation mode, MQTT message cannot be sent
                    logger.critical('No file was selected. Exiting')
                    exit(1)
                assert os.path.isfile(path)

            elif type == 'txt':  # for registering python model
                path = pick_with_tkinter(mode='txt')
                logger.debug(path)
                if not path:
                    # node is not in computation mode, MQTT message cannot be sent
                    logger.critical('No python file was selected. Exiting')
                    exit(1)
                assert os.path.isfile(path)
            else:
                path = pick_with_tkinter(mode='dir')
                logger.debug(path)
                if not path:
                    # node is not in computation mode, MQTT message cannot be sent
                    logger.critical('No directory was selected. Exiting')
                    exit(1)
                assert os.path.isdir(path)
            break
        except Exception:
            error_msg = '[ERROR] Invalid path. Please enter a valid path.'
            try:
                tkinter.messagebox.showerror(title='Error', message=error_msg)
            except ModuleNotFoundError:
                warnings.warn(error_msg)

    return path


def add_database(interactive: bool = True,
                 path: str = None,
                 name: str = None,
                 tags: str = None,
                 description: str = None,
                 data_type: str = None):
    """Adds a dataset to the node database.

    Also queries interactively the user on the command line (and file browser)
    for dataset parameters if needed.

    Args:
        interactive: Whether to query interactively for dataset parameters
            even if they are all passed as arguments. Defaults to `True`.
        path: Path to the dataset.
        name: Keyword for the dataset.
        tags: Comma separated list of tags for the dataset.
        description: Human readable description of the dataset.
        data_type: Keyword for the data type of the dataset.
    """

    # if all args are provided, just try to load the data
    # if not, ask the user more informations
    if interactive or \
       path is None or \
       name is None or \
       tags is None or \
       description is None or \
       data_type is None :


        print('Welcome to the Fed-BioMed CLI data manager')

        if interactive is True:
            data_type = validated_data_type_input()
        else:
            data_type = 'default'

        dataset_parameters = None

        if data_type == 'default':
            tags = ['#MNIST', "#dataset"]
            if interactive is True:
                while input(f'MNIST will be added with tags {tags} [y/N]').lower() != 'y':
                    pass
                path = validated_path_input(data_type)
            name = 'MNIST'
            description = 'MNIST database'

        elif data_type == 'mednist':
            tags = ['#MEDNIST', "#dataset"]
            if interactive is True:
                while input(f'MEDNIST will be added with tags {tags} [y/N]').lower() != 'y':
                    pass
                path = validated_path_input(data_type)
            name = 'MEDNIST'
            description = 'MEDNIST dataset'
        else:

            name = input('Name of the database: ')

            tags = input('Tags (separate them by comma and no spaces): ')
            tags = tags.replace(' ', '').split(',')

            description = input('Description: ')

            if data_type == 'medical-folder':
                # get medical-folder root
                print('Please select the root folder of the Medical Folder dataset')
                path = validated_path_input(type='dir')
                # get tabular file
                print('Please select the demographics file (must be CSV or TSV)')
                tabular_file_path = validated_path_input(type='csv')
                # get index col from user
                column_values = MedicalFolderController.demographics_column_names(tabular_file_path)
                print("\nHere are all the columns contained in demographics file:\n")
                for i, col in enumerate(column_values):
                    print(f'{i:3} : {col}')
                if interactive:
                    keep_asking_for_input = True
                    while keep_asking_for_input:
                        try:
                            index_col = input('\nPlease input the (numerical) index of the column containing '
                                              'the subject ids corresponding to image folder names \n')
                            index_col = int(index_col)
                            keep_asking_for_input = False
                        except ValueError:
                            warnings.warn('Please input a numeric value (integer)')
                dataset_parameters = {} if dataset_parameters is None else dataset_parameters
                dataset_parameters['tabular_file'] = tabular_file_path
                dataset_parameters['index_col'] = index_col
            else:
                path = validated_path_input(data_type)

    else:
        # all data have been provided at call
        # check few things

        # transform a string with coma(s) as a string list
        tags = str(tags).split(',')

        name = str(name)
        description = str(description)

        data_type = str(data_type).lower()
        if data_type not in [ 'csv', 'default', 'mednist', 'images' ]:
            data_type = 'default'

        if not os.path.exists(path):
            logger.critical("provided path does not exists: " + path)

        # quick fix, but is this what we expect on the line just after ????
        dataset_parameters = None

    # Add database
    try:
        dataset_manager.add_database(name=name,
                                     tags=tags,
                                     data_type=data_type,
                                     description=description,
                                     path=path,
                                     dataset_parameters=dataset_parameters)
    except (AssertionError, FedbiomedDatasetManagerError) as e:
        if interactive is True:
            try:
                tkinter.messagebox.showwarning(title='Warning', message=str(e))
            except ModuleNotFoundError:
                warnings.warn(f'[ERROR]: {e}')
        else:
            warnings.warn(f'[ERROR]: {e}')
        exit(1)
    except FedbiomedDatasetError as err:
        warnings.warn(f'[ERROR]: {err} ... Aborting'
                      "\nHint: are you sure you have selected the correct index in Demographic file?")
    print('\nGreat! Take a look at your data:')
    dataset_manager.list_my_data(verbose=True)


def node_signal_handler(signum: int, frame: Union[FrameType, None]):
    """Signal handler that terminates the process.

    Args:
        signum: Signal number received.
        frame: Frame object received. Currently unused

    Raises:
       SystemExit: Always raised.
    """

    # get the (running) Node object
    global node

    if node:
        node.send_error(ErrorNumbers.FB312)
    else:
        logger.error("Cannot send error message to researcher (node not initialized yet)")
    logger.critical("Node stopped in signal_handler, probably by user decision (Ctrl C)")
    time.sleep(1)
    sys.exit(signum)


def manage_node(node_args: Union[dict, None] = None):
    """Runs the node component and blocks until the node terminates.

    Intended to be launched by the node in a separate process/thread.

    Instantiates `Node` and `DatasetManager` object, start exchaning
    messages with the researcher via the `Node`, passes control to the `Node`.

    Args:
        node_args: command line arguments for node.
            See `Round()` for details.
    """

    global node

    try:
        signal.signal(signal.SIGTERM, node_signal_handler)

        logger.info('Launching node...')

        # Register default models and update hashes
        if environ["MODEL_APPROVAL"]:
            # This methods updates hashes if hashing algorithm has changed
            model_manager.check_hashes_for_registered_models()
            if environ["ALLOW_DEFAULT_MODELS"]:
                logger.info('Loading default models')
                model_manager.register_update_default_models()
        else:
            logger.warning('Model approval for train request is not activated. ' +
                           'This might cause security problems. Please, consider to enable model approval.')

        dataset_manager = DatasetManager()
        logger.info('Starting communication channel with network')
        node = Node(dataset_manager = dataset_manager,
                    model_manager = model_manager,
                    node_args=node_args)
        node.start_messaging(block=False)

        logger.info('Starting task manager')
        node.task_manager()  # handling training tasks in queue

    except FedbiomedError:
        logger.critical("Node stopped.")
        # we may add extra information for the user depending on the error

    except Exception as e:
        # must send info to the researcher (no mqqt should be handled by the previous FedbiomedError)
        node.send_error(ErrorNumbers.FB300, extra_msg = "Error = " + str(e))
        logger.critical("Node stopped.")

    finally:
        # this is triggered by the signal.SIGTERM handler SystemExit(0)
        #
        # cleaning staff should be done here
        pass


    # finally:
    #     # must send info to the researcher (as critical ?)
    #     logger.critical("(CRIT)Node stopped, probably by user decision (Ctrl C)")
    #     time.sleep(1)
    #     logger.exception("Reason:")
    #     time.sleep(1)

def launch_node(node_args: Union[dict, None] = None):
    """Launches a node in a separate process.

    Process ends when user triggers a KeyboardInterrupt exception (CTRL+C).

    Args:
        node_args: Command line arguments for node
            See `Round()` for details.
    """

    p = Process(target=manage_node, name='node-' + environ['NODE_ID'], args=(node_args,))
    p.daemon = True
    p.start()

    logger.info("Node started as process with pid = " + str(p.pid))
    try:
        print('To stop press Ctrl + C.')
        p.join()
    except KeyboardInterrupt:
        p.terminate()

        # give time to the node to send a MQTT message
        time.sleep(1)
        while(p.is_alive()):
            logger.info("Terminating process id =" + str(p.pid))
            time.sleep(1)

        # (above) p.exitcode returns None if not finished yet
        logger.info('Exited with code ' + str(p.exitcode))

        exit()


def delete_database(interactive: bool = True):
    """Removes one or more dataset from the node's database.

    Does not modify the dataset's files.

    Args:
        interactive:

            - if `True` interactively queries (repeatedly) from the command line
                for a dataset to delete
            - if `False` delete MNIST dataset if it exists in the database
    """
    my_data = dataset_manager.list_my_data(verbose=False)
    if not my_data:
        logger.warning('No dataset to delete')
        return

    if interactive is True:
        options = [d['name'] for d in my_data]
        msg = "Select the dataset to delete:\n"
        msg += "\n".join([f'{i}) {d}' for i, d in enumerate(options, 1)])
        msg += "\nSelect: "

    while True:
        try:
            if interactive is True:
                opt_idx = int(input(msg)) - 1
                assert opt_idx in range(len(my_data))

                tags = my_data[opt_idx]['tags']
            else:
                tags = ''
                for ds in my_data:
                    if ds['name'] == 'MNIST':
                        tags = ds['tags']
                        break

            if not tags:
                logger.warning('No matching dataset to delete')
                return
            dataset_manager.remove_database(tags)
            logger.info('Dataset removed. Here your available datasets')
            dataset_manager.list_my_data()
            return
        except (ValueError, IndexError, AssertionError):
            logger.error('Invalid option. Please, try again.')


def delete_all_database():
    """Deletes all datasets from the node's database.

    Does not modify the dataset's files.
    """
    my_data = dataset_manager.list_my_data(verbose=False)

    if not my_data:
        logger.warning('No dataset to delete')
        return

    for ds in my_data:
        tags = ds['tags']
        dataset_manager.remove_database(tags)
        logger.info('Dataset removed for tags:' + str(tags))

    return


def register_model():
    """Registers an authorized model in the database interactively through the CLI.

    Does not modify model file.
    """

    print('Welcome to the Fed-BioMed CLI data manager')
    name = input('Please enter a model name: ')
    description = input('Please enter a description for the model: ')

    # Allow files saved as txt
    path = validated_path_input(type = "txt")

    # Register model
    try:
        model_manager.register_model(name = name,
                                     description = description,
                                     path = path)

    except AssertionError as e:
        try:
            tkinter.messagebox.showwarning(title='Warning', message=str(e))
        except ModuleNotFoundError:
            warnings.warn(f'[ERROR]: {e}')
        exit(1)

    print('\nGreat! Take a look at your data:')
    model_manager.list_models(verbose=True)


def update_model():
    """Updates an authorized model in the database interactively through the CLI.

    Does not modify model file.

    User can either choose different model file (different path)
    to update model or same model file.
    """
    models = model_manager.list_models(verbose=False)

    # Select only registered model to update
    models = [ m for m in models  if m['model_type'] == ModelTypes.REGISTERED.value]
    if not models:
        logger.warning('No registered models has been found to update')
        return

    options = [m['name'] + '\t Model ID ' + m['model_id'] for m in models]
    msg = "Select the model to update:\n"
    msg += "\n".join([f'{i}) {d}' for i, d in enumerate(options, 1)])
    msg += "\nSelect: "

    while True:
        try:

            # Get the selection
            opt_idx = int(input(msg)) - 1
            assert opt_idx in range(len(models))
            model_id = models[opt_idx]['model_id']

            if not model_id:
                logger.warning('No matching model to update')
                return

            # Get the new file or same file.  User can provide same model file
            # with updated content or new model file.
            path = validated_path_input(type = "txt")

            # Update model through model manager
            model_manager.update_model_hash(model_id, path)

            logger.info('Model has been updated. Here all your models')
            model_manager.list_models(verbose=True)

            return

        except (ValueError, IndexError, AssertionError):
            logger.error('Invalid option. Please, try again.')


def approve_model(sort_by_date: bool = True):
    """Approves a given model that has either Pending or Rejected status

    Args:
        sort_by_date: whether to sort by last modification date. Defaults to True.
    """
    if sort_by_date:
        sort_by = 'date_modified'
    else:
        sort_by = None
    non_approved_models = model_manager.list_models(sort_by=sort_by,
                                                    select_status=[ModelApprovalStatus.PENDING,
                                                                   ModelApprovalStatus.REJECTED],
                                                    verbose=False)
    if not non_approved_models:
        logger.warning("All models have been approved or no model has been registered... aborting")
        return

    options = [m['name'] + '\t Model ID ' + m['model_id'] + '\t model status ' +
               m['model_status'] + '\tdate_last_action ' +
               str(m['date_last_action']) for m in non_approved_models]

    msg = "Select the model to approve:\n"
    msg += "\n".join([f'{i}) {d}' for i, d in enumerate(options, 1)])
    msg += "\nSelect: "

    while True:
        try:
            opt_idx = int(input(msg)) - 1
            assert opt_idx in range(len(non_approved_models))
            model_id = non_approved_models[opt_idx]['model_id']
            model_manager.approve_model(model_id)
            logger.info(f"Model {model_id} has been approved. Researchers can now train the Training Plan" +
                        f" on Node {environ['NODE_ID']}")
            return

        except (ValueError, IndexError, AssertionError):
            logger.error('Invalid option. Please, try again.')


def reject_model():
    """Rejects a given model that has either Pending or Approved status
    """
    approved_models = model_manager.list_models(select_status=[ModelApprovalStatus.APPROVED,
                                                               ModelApprovalStatus.PENDING],
                                                verbose=False)

    if not approved_models:
        logger.warning("All models have already been rejected or no model has been registered... aborting")
        return

    options = [m['name'] + '\t Model ID ' + m['model_id'] + '\t model status ' +
               m['model_status'] + '\tModel Type ' + m['model_type']  for m in approved_models]

    msg = "Select the model to reject (this will prevent Researcher to run model on Node):\n"
    msg += "\n".join([f'{i}) {d}' for i, d in enumerate(options, 1)])
    msg += "\nSelect: "

    while True:
        try:
            opt_idx = int(input(msg)) - 1
            assert opt_idx in range(len(approved_models))
            model_id = approved_models[opt_idx]['model_id']
            notes = input("Please give a note to explain why model has been rejected: \n")
            model_manager.reject_model(model_id, notes)
            logger.info(f"Model {model_id} has been rejected. Researchers can not train model" +
                        f" on Node {environ['NODE_ID']} anymore")
            return

        except (ValueError, IndexError, AssertionError):
            logger.error('Invalid option. Please, try again.')


def delete_model():
    """Deletes an authorized model in the database interactively from the CLI.

    Does not modify or delete model file.

    Deletes only registered and requested models. For default models, files
    should be removed directly from the file system.
    """

    models = model_manager.list_models(verbose=False)
    models = [ m for m in models  if m['model_type'] in [ModelTypes.REGISTERED.value, ModelTypes.REQUESTED.value]]
    if not models:
        logger.warning('No models to delete')
        return

    options = [m['name'] + '\t Model ID ' + m['model_id'] + '\t Model_type ' +
               m['model_type'] + '\tModel status ' + m['model_status'] for m in models]
    msg = "Select the model to delete:\n"
    msg += "\n".join([f'{i}) {d}' for i, d in enumerate(options, 1)])
    msg += "\nSelect: "

    while True:
        try:

            opt_idx = int(input(msg)) - 1
            assert opt_idx in range(len(models))
            model_id = models[opt_idx]['model_id']

            if not model_id:
                logger.warning('No matching model to delete')
                return
            # Delete model
            model_manager.delete_model(model_id)
            logger.info('Model has been removed. Here your other models')
            model_manager.list_models(verbose=True)

            return

        except (ValueError, IndexError, AssertionError):
            logger.error('Invalid option. Please, try again.')


def view_model():
    """Views source code for a model in the database

    If `environ[EDITOR]` is set then use this editor to view a copy of the model source code, so that
    any modification are not saved to the model,

    If `environ[EDITOR]` is unset or cannot be used to view the model, then print the model to the logger.

    If model cannot be displayed to the logger, then abort.
    """
    models = model_manager.list_models(verbose=False)
    if not models:
        logger.warning("No model has been registered... aborting")
        return

    options = [m['name'] + '\t Model ID ' + m['model_id'] + '\t model status ' +
               m['model_status'] for m in models]

    msg = "Select the model to view:\n"
    msg += "\n".join([f'{i}) {d}' for i, d in enumerate(options, 1)])
    msg += "\n\nDon't try to modify the model with this viewer, modifications will be dropped."
    msg += "\nSelect: "

    while True:
        try:
            opt_idx = int(input(msg)) - 1
            assert opt_idx in range(len(models))
            model_name = models[opt_idx]['name']
<<<<<<< HEAD

            # TODO: more robust (when refactor whole CLI)
            # - check `model` though it should never be None, as we just checked for it
            # - check after file copy though it should work
            # - etc.
            model = model_manager.get_model_by_name(model_name)
            model_tmpfile = os.path.join(environ['TMP_DIR'], 'model_tmpfile_' + str(uuid.uuid4()))
            shutil.copyfile(model["model_path"], model_tmpfile)

            # first try to view using system editor
            editor = environ['EDITOR']
            result = os.system(f'{editor} {model_tmpfile} 2>/dev/null')
            if result != 0:
                logger.info(f'Cannot view model with editor "{editor}", display via logger')
                # second try to print via logger (default output)
                try:
                    with open(model_tmpfile) as m:
                        model_source = highlight(''.join(m.readlines()), PythonLexer(), Terminal256Formatter())
                        logger.info(f'\n\n{model_source}\n\n')
                except Exception as err:
                    logger.critical(f'Cannot display model via logger. Aborting. Error message is: {err}')

            os.remove(model_tmpfile)
            return

=======
>>>>>>> c7d48590
        except (ValueError, IndexError, AssertionError):
            logger.error('Invalid option. Please, try again.')
            continue

        # TODO: more robust (when refactor whole CLI)
        # - check `model` though it should never be None, as we just checked for it
        # - check after file copy though it should work
        # - etc.
        model = model_manager.get_model_by_name(model_name)
        model_tmpfile = os.path.join(environ['TMP_DIR'], 'model_tmpfile_' + str(uuid.uuid4()))
        shutil.copyfile(model["model_path"], model_tmpfile)

        # first try to view using system editor
        editor = environ['EDITOR']
        result = os.system(f'{editor} {model_tmpfile} 2>/dev/null')
        if result != 0:
            logger.info(f'Cannot view model with editor "{editor}", display via logger')
            # second try to print via logger (default output)
            try:
                with open(model_tmpfile) as m:
                    model_source = highlight(''.join(m.readlines()), PythonLexer() ,Terminal256Formatter())
                    logger.info(f'\n\n{model_source}\n\n')
            except Exception as err:
                logger.critical(f'Cannot display model via logger. Aborting. Error message is: {err}')

        os.remove(model_tmpfile)
        return



def launch_cli():
    """Parses command line input for the node component and launches node accordingly.
    """

    parser = argparse.ArgumentParser(description=f'{__intro__}:A CLI app for fedbiomed researchers.',
                                     formatter_class=argparse.RawTextHelpFormatter)

    parser.add_argument('-a', '--add',
                        help='Add and configure local dataset (interactive)',
                        action='store_true')
    parser.add_argument('-am', '--add-mnist',
                        help='Add MNIST local dataset (non-interactive)',
                        type=str, nargs='?', const='', metavar='path_mnist',
                        action='store')
    # this option provides a json file describing the data to add
    parser.add_argument('-adff', '--add-dataset-from-file',
                        help='Add a local dataset described by json file (non-interactive)',
                        type=str,
                        action='store')
    parser.add_argument('-d', '--delete',
                        help='Delete existing local dataset (interactive)',
                        action='store_true')
    parser.add_argument('-da', '--delete-all',
                        help='Delete all existing local datasets (non interactive)',
                        action='store_true')
    parser.add_argument('-dm', '--delete-mnist',
                        help='Delete existing MNIST local dataset (non-interactive)',
                        action='store_true')
    parser.add_argument('-l', '--list',
                        help='List my shared_data',
                        action='store_true')
    parser.add_argument('-s', '--start-node',
                        help='Start fedbiomed node.',
                        action='store_true')
    parser.add_argument('-rml', '--register-model',
                        help='Register and approve a model from a local file.',
                        action='store_true')
    parser.add_argument('-aml', '--approve-model',
                        help='Approve a model (requested, default or registered)',
                        action='store_true')
    parser.add_argument('-rjml', '--reject-model',
                        help='Reject a model (requested, default or registered)',
                        action='store_true')
    parser.add_argument('-uml', '--update-model',
                        help='Update model file (for a model registered from a local file)',
                        action='store_true')
    parser.add_argument('-dml', '--delete-model',
                        help='Delete a model from database (not for default models)',
                        action='store_true')
    parser.add_argument('-lms', '--list-models',
                        help='List all models (requested, default or registered)',
                        action='store_true')
    parser.add_argument('-vml', '--view-model',
                        help='View a model source code (requested, default or registered)',
                        action='store_true')
    parser.add_argument('-g', '--gpu',
                        help='Use of a GPU device, if any available (default: dont use GPU)',
                        action='store_true')
    parser.add_argument('-gn', '--gpu-num',
                        help='Use GPU device with the specified number instead of default device, if available',
                        type=int,
                        action='store')
    parser.add_argument('-go', '--gpu-only',
                        help='Force use of a GPU device, if any available, even if researcher doesnt ' +
                        'request it (default: dont use GPU)',
                        action='store_true')

    args = parser.parse_args()

    if not any(args.__dict__.values()):
        parser.print_help()
    else:
        print(__intro__)
        print('\t- 🆔 Your node ID:', environ['NODE_ID'], '\n')

    if args.add:
        add_database()
    elif args.add_mnist is not None:
        add_database(interactive=False, path=args.add_mnist)
    elif args.add_dataset_from_file is not None:
        print("Dataset description file provided: adding these data")
        try:
            with open(args.add_dataset_from_file) as json_file:
                data = json.load(json_file)
        except:
            logger.critical("cannot read dataset json file: " + args.add_dataset_from_file)
            sys.exit(-1)

        # verify that json file is complete
        for k in [ "path", "data_type", "description", "tags", "name"]:
            if k not in data:
                logger.critical("dataset json file corrupted: " + args.add_dataset_from_file )

        # dataset path can be defined:
        # - as an absolute path -> take it as it is
        # - as a relative path  -> add the ROOT_DIR in front of it
        # - using an OS environment variable -> transform it
        #
        elements = data["path"].split(os.path.sep)
        if elements[0].startswith("$") :
            # expand OS environment variable
            var = elements[0][1:]
            if var in os.environ:
                var = os.environ[var]
                elements[0] = var
            else:
                logger.info("Unknown env var: " + var)
                elements[0] = ""
        elif elements[0]:
            # p is relative (does not start with /)
            # prepend with topdir
            elements = [ environ["ROOT_DIR"] ] + elements

        # rebuild the path with these (eventually) new elements
        data["path"] = os.path.join(os.path.sep, *elements)

        # add the dataset to local database (not interactive)
        add_database(interactive=False,
                     path        = data["path"],
                     data_type   = data["data_type"],
                     description = data["description"],
                     tags        = data["tags"],
                     name        = data["name"]
                     )

    elif args.list:
        print('Listing your data available')
        data = dataset_manager.list_my_data(verbose=True)
        if len(data) == 0:
            print('No data has been set up.')
    elif args.delete:
        delete_database()
    elif args.delete_all:
        delete_all_database()
    elif args.delete_mnist:
        delete_database(interactive=False)
    elif args.register_model:
        register_model()
    elif args.approve_model:
        approve_model()
    elif args.reject_model:
        reject_model()
    elif args.update_model:
        update_model()
    elif args.delete_model:
        delete_model()
    elif args.list_models:
        model_manager.list_models(verbose = True)
    elif args.view_model:
        view_model()
    elif args.start_node:
        # convert to node arguments structure format expected in Round()
        node_args = {
            'gpu': (args.gpu_num is not None) or (args.gpu is True) or (args.gpu_only is True),
            'gpu_num': args.gpu_num,
            'gpu_only': (args.gpu_only is True)
        }
        launch_node(node_args)


def main():
    """Entry point for the node.
    """
    try:
        launch_cli()
    except KeyboardInterrupt:
        # send error message to researche via logger.error()
        logger.critical('Operation cancelled by user.')


if __name__ == '__main__':
    main()<|MERGE_RESOLUTION|>--- conflicted
+++ resolved
@@ -721,34 +721,6 @@
             opt_idx = int(input(msg)) - 1
             assert opt_idx in range(len(models))
             model_name = models[opt_idx]['name']
-<<<<<<< HEAD
-
-            # TODO: more robust (when refactor whole CLI)
-            # - check `model` though it should never be None, as we just checked for it
-            # - check after file copy though it should work
-            # - etc.
-            model = model_manager.get_model_by_name(model_name)
-            model_tmpfile = os.path.join(environ['TMP_DIR'], 'model_tmpfile_' + str(uuid.uuid4()))
-            shutil.copyfile(model["model_path"], model_tmpfile)
-
-            # first try to view using system editor
-            editor = environ['EDITOR']
-            result = os.system(f'{editor} {model_tmpfile} 2>/dev/null')
-            if result != 0:
-                logger.info(f'Cannot view model with editor "{editor}", display via logger')
-                # second try to print via logger (default output)
-                try:
-                    with open(model_tmpfile) as m:
-                        model_source = highlight(''.join(m.readlines()), PythonLexer(), Terminal256Formatter())
-                        logger.info(f'\n\n{model_source}\n\n')
-                except Exception as err:
-                    logger.critical(f'Cannot display model via logger. Aborting. Error message is: {err}')
-
-            os.remove(model_tmpfile)
-            return
-
-=======
->>>>>>> c7d48590
         except (ValueError, IndexError, AssertionError):
             logger.error('Invalid option. Please, try again.')
             continue
