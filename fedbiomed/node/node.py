--- conflicted
+++ resolved
@@ -1,4 +1,3 @@
-
 from json import decoder
 from typing import Optional, Union, Dict, Any
 
@@ -17,7 +16,7 @@
 
 class Node:
     """ Defines the behaviour of the node, while communicating
-    with researcher through Messager, and executing / parsing task 
+    with researcher through Messager, and executing / parsing task
     requested by researcher stored in a queue.
     """
     def __init__(self, data_manager: Data_manager):
@@ -36,11 +35,7 @@
         """
         self.tasks_queue.add(task)
 
-<<<<<<< HEAD
     def on_message(self, msg):
-        logger.debug('Message received: ' + str(msg))
-=======
-    def on_message(self, msg: Dict[str, Any]):
         """Handler to be used with `Messaging` class (ie with messager).
         It is called when a  messsage arrive through the messager
         It reads and triggers instruction received by node from Researcher,
@@ -58,8 +53,7 @@
 
         """
         # TODO: describe all exceptions defined in this method
-        print('[CLIENT] Message received: ', msg)
->>>>>>> 6fde9a06
+        logger.debug('Message received: ' + str(msg))
         try:
             # get the request from the received message (from researcher)
             command = msg['command']
@@ -131,24 +125,16 @@
         """ This method parses a given task message to create a round instance
 
         Args:
-<<<<<<< HEAD
-            msg ([json]): serialized Message object to parse
-=======
             msg (Union[bytes, str, Dict[str, Any]]): serialized Message object
             to parse (or that have been parsed)
->>>>>>> 6fde9a06
         """
         if isinstance(msg, str) or isinstance(msg, bytes):
             msg = json.deserialize_msg(msg)
         msg = NodeMessages.request_create(msg)
-<<<<<<< HEAD
-        hist_logger = HistoryLogger(job_id=msg.get_param('job_id'), researcher_id=msg.get_param('researcher_id'), client=self.messaging)
-=======
         # msg becomes a TrainRequest object
-        logger = HistoryLogger(job_id=msg.get_param(
+        hist_logger = HistoryLogger(job_id=msg.get_param(
             'job_id'), researcher_id=msg.get_param('researcher_id'),
                                client=self.messaging)
->>>>>>> 6fde9a06
         # Get arguments for the model and training
         model_kwargs = msg.get_param('model_args') or {}
         training_kwargs = msg.get_param('training_args') or {}
@@ -162,17 +148,13 @@
         assert validators.url(
             model_url), 'URL for model on repository is not valid.'
         assert model_class is not None, 'classname for the model and training routine was not found in message.'
-<<<<<<< HEAD
-        assert isinstance(model_class, str), '`model_class` must be a string corresponding to the classname for the model and training routine in the repository'
-
-=======
+
         assert isinstance(
             model_class, str), '`model_class` must be a string corresponding to the classname for the model and training routine in the repository'
-        
+
         self.rounds = []  # store here rounds associated to each dataset_id
         # (so it is possible to train model on several dataset per round)
-                
->>>>>>> 6fde9a06
+
         if CLIENT_ID in msg.get_param('training_data'):
             for dataset_id in msg.get_param('training_data')[CLIENT_ID]:
                 alldata = self.data_manager.search_by_id(dataset_id)
@@ -182,7 +164,7 @@
                     # FIXME: 'the confdition above depends on database model
                     # if database model changes (ie `path` field removed/
                     # modified);
-                    # condition above is likely to be false 
+                    # condition above is likely to be false
                     self.messaging.send_message(NodeMessages.reply_create(
                         {'success': False,
                          'command': "error",
@@ -191,14 +173,6 @@
                          'msg': "Did not found proper data in local datasets"}
                         ).get_dict())
                 else:
-<<<<<<< HEAD
-                    self.rounds = []
-                    self.rounds.append(Round(model_kwargs, training_kwargs, alldata[0], model_url,
-                                         model_class, params_url, job_id, researcher_id, hist_logger))
-
-    def task_manager(self):
-        """ This method manage training tasks in the queue
-=======
                     self.rounds.append(Round(model_kwargs,
                         training_kwargs,
                         alldata[0],
@@ -211,7 +185,6 @@
 
     def task_manager(self):
         """ This method manages training tasks in the queue
->>>>>>> 6fde9a06
         """
 
         while True:
@@ -222,7 +195,7 @@
                 self.parser_task(item)
                 # once task is out of queue, initiate training rounds
                 for round in self.rounds:
-                    # iterate over each dataset found  
+                    # iterate over each dataset found
                     # in the current round (here round refers
                     # to a round to be done on a specific dataset).
                     msg = round.run_model_training()
