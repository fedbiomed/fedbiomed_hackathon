--- conflicted
+++ resolved
@@ -240,40 +240,11 @@
         # msg becomes a TrainRequest object
         hist_monitor = HistoryMonitor(job_id=msg.get_param('job_id'),
                                       researcher_id=msg.get_param('researcher_id'),
-<<<<<<< HEAD
                                       send=self._grpc_client.send)
-=======
-                                      client=self.messaging)
-        # Get arguments for the model and training
-        # NOTE: `get_param` has no real use save for monkey patching in unit tests
-        # (in real life, if the parameter is missing, an exception will be raised)
-        model_kwargs = msg.get_param('model_args') or {}
-        training_kwargs = msg.get_param('training_args') or {}
-        training_status = msg.get_param('training') or False
-        training_plan_url = msg.get_param('training_plan_url')
-        training_plan_class = msg.get_param('training_plan_class')
-        params_url = msg.get_param('params_url')
-        job_id = msg.get_param('job_id')
-        state_id = msg.get_param('state_id')
-        researcher_id = msg.get_param('researcher_id')
-        aggregator_args = msg.get_param('aggregator_args') or None
-        round_number = msg.get_param('round') or 0
-        aux_var_urls = msg.get_param('aux_var_urls') or None
-
-        assert training_plan_url is not None, 'URL for training plan on repository not found.'
-        assert validators.url(
-            training_plan_url), 'URL for training plan on repository is not valid.'
-        assert training_plan_class is not None, 'classname for the training plan and training routine ' \
-                                                'was not found in message.'
-
-        assert isinstance(
-            training_plan_class,
-            str), '`training_plan_class` must be a string corresponding to the classname for the training plan ' \
-                  'and training routine in the repository'
->>>>>>> 1a3fe152
 
         dataset_id = msg.get_param('dataset_id')
         data = self.dataset_manager.get_by_id(dataset_id)
+
         if data is None:
             logger.error('Did not found proper data in local datasets '
                          f'on node={environ["NODE_ID"]}')
@@ -285,34 +256,13 @@
                  'extra_msg': "Did not found proper data in local datasets"}
             ))
         else:
-
             dlp_and_loading_block_metadata = None
             if 'dlp_id' in data:
                 dlp_and_loading_block_metadata = self.dataset_manager.get_dlp_by_id(data['dlp_id'])
-<<<<<<< HEAD
-=======
-            round = Round(
-                model_kwargs,
-                training_kwargs,
-                training_status,
-                data,
-                training_plan_url,
-                training_plan_class,
-                params_url,
-                job_id,
-                researcher_id,
-                hist_monitor,
-                aggregator_args,
-                self.node_args,
-                round_number=round_number,
-                dlp_and_loading_block_metadata=dlp_and_loading_block_metadata,
-                aux_var_urls=aux_var_urls,
-            )
-            # the round raises an error if it cannot initialize
-            round.initialize_node_state_manager(state_id)  # initialize node state manager
->>>>>>> 1a3fe152
-
-            round_ = Round(model_kwargs=msg.get_param('model_args') or {},
+
+            round_ = Round(training_plan=msg.get_param('training_plan'),
+                           training_plan_class=msg.get_param('training_plan_class'),
+                           model_kwargs=msg.get_param('model_args') or {},
                            training_kwargs=msg.get_param('training_args') or {},
                            training=msg.get_param('training') or False,
                            dataset=data,
@@ -322,13 +272,14 @@
                            history_monitor=hist_monitor,
                            aggregator_args=msg.get_param('aggregator_args') or None,
                            node_args=self.node_args,
-                           training_plan=msg.get_param('training_plan'),
-                           training_plan_class=msg.get_param('training_plan_class'),
                            round_number=msg.get_param('round'),
                            dlp_and_loading_block_metadata=dlp_and_loading_block_metadata,
                            aux_vars=msg.get_param('aux_vars')
                            )
 
+            # the round raises an error if it cannot initialize
+            round_.initialize_node_state_manager(msg.get_param('state_id'))
+
         return round_
 
     def task_manager(self):
@@ -342,7 +293,7 @@
 
             logger.info(f"[TASKS QUEUE] Task received by task manager: Command: "
                         f"{item['command']} Researcher: {item['researcher_id']} Job: {item.get('job_id')}")
-            
+
             try:
 
                 item = NodeMessages.format_incoming_message(item)
