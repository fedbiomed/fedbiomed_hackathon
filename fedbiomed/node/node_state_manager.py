--- conflicted
+++ resolved
@@ -29,46 +29,27 @@
 
 
 class NodeStateManager:
-<<<<<<< HEAD
-    """Keeps track of some job parameters from one payload (eg: training) to another."""
-    def __init__(self, db_path: str):
-        """Constructor of the class.
-
-        Args:
-            db_path: path to the node state database
-
-        Raises:
-            FedbiomedNodeStateManagerError: failed to access the database
-=======
     """Node state saving facility: Handles saving and loading Node states from previous `Rounds`,
     given a `state_id`.
     Interfaces with database use to save and load Node State entries.
-    
-    Attributes:
-        state_id: current state_id. Generated randomly during a `Round`. Defaults to None.
-        previous_state_id: previous state_id from which to load Node state.
-    
-    DataBase entries:
+
     Database Table that handles Node states is built with the following entries:
         - state_id
         - job_id
         - version_node_id: state id version, that checks if states can be used regarding FedBioMed versions.
         - state_entries: content of each entry that cmposes a Node State
-        
-    """
-    #FIXME: should all Manager classes be inhereting from the same ManagerBase object?
+    """
+
     def __init__(self, db_path: str):
-        """Constructor of NodeStateManager. Initializes Table for Node state in database, as name
-        NODE_STATE_TABLE_NAME
-
-        Args:
-            db_path: path needed to load Table from Database.
-
-        Raises:
-            FedbiomedNodeStateManagerError: raised if Tabe in Database cannot be created.
->>>>>>> 7dd7e30f
-        """
-
+        """Constructor of the class.
+
+        Args:
+            db_path: path to the node state database
+
+        Raises:
+            FedbiomedNodeStateManagerError: failed to access the database
+
+    """
         # NOTA: constructor has been designed wrt other object handling DataBase
         self._query: Query = Query()
         self._node_state_base_dir: str = None  # node state base directory, where all node state related files are saved
@@ -99,7 +80,6 @@
         return self._previous_state_id
 
     def get(self, job_id: str, state_id: str) -> Dict:
-<<<<<<< HEAD
         """Returns a state of a job.
 
         Args:
@@ -110,21 +90,7 @@
             dict containing the job state
 
         Raises:
-            FedbiomedNodeStateManagerError: cannot read the database
             FedbiomedNodeStateManagerError: no matching state in the database
-=======
-        """Retrieves state from Database through a `job_id` and a `state_id`
-
-        Args:
-            job_id: job_id from which to retrieve state
-            state_id: state_id from which to retrieve state
-
-        Raises:
-            FedbiomedNodeStateManagerError: raised if no entries in database has been found.
-
-        Returns:
-            Dict: loaded state.
->>>>>>> 7dd7e30f
         """
         state = self._load_state(job_id, state_id)
 
@@ -167,7 +133,7 @@
 
     def _load_state(self, job_id: str, state_id: str) -> Union[Dict, None]:
         """Loads Node state from DataBase. Directy interfaces with database request.
-        
+
         Args:
             job_id: job_id from which to retrieve state
             state_id: state_id from which to retrieve state
@@ -186,7 +152,7 @@
                                                  "in DataBase") from e
         logger.debug("Successfully loaded previous state!")
         return res
-    
+
     def _save_state(self, state_id: str, state_entry: Dict[str, Any]) -> True:
         """Saves Node state in Database. Interfaces with Database request. Issues a 
         `upsert` request in Database.
@@ -256,7 +222,6 @@
         Returns:
             path to the file that corresponds to the object that needs to be saved.
         """
-        
 
         node_state_base_dir = self.get_node_state_base_dir()
         if node_state_base_dir is None:
