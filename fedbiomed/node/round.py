# This file is originally part of Fed-BioMed
# SPDX-License-Identifier: Apache-2.0

'''
implementation of Round class of the node component
'''

<<<<<<< HEAD
import atexit
import tempfile
import shutil
=======
import importlib
>>>>>>> 1a3fe152
import os
import time
import functools
import uuid
from typing import Dict, Union, Any, Optional, Tuple, List


from fedbiomed.common.constants import ErrorNumbers, TrainingPlanApprovalStatus
from fedbiomed.common.data import DataManager, DataLoadingPlan
from fedbiomed.common.exceptions import (
    FedbiomedError, FedbiomedOptimizerError, FedbiomedRoundError,
    FedbiomedUserInputError
)
from fedbiomed.common.logger import logger
from fedbiomed.common.message import NodeMessages
from fedbiomed.common.optimizers import BaseOptimizer, Optimizer
<<<<<<< HEAD
=======
from fedbiomed.common.optimizers.generic_optimizers import DeclearnOptimizer, OptimizerBuilder
from fedbiomed.common.repository import Repository
from fedbiomed.common.serializer import Serializer
>>>>>>> 1a3fe152
from fedbiomed.common.training_args import TrainingArgs
from fedbiomed.common import utils
from fedbiomed.common.secagg import SecaggCrypter

from fedbiomed.node.environ import environ
from fedbiomed.node.history_monitor import HistoryMonitor
from fedbiomed.node.node_state_manager import NodeStateManager, NodeStateFileName
from fedbiomed.node.secagg_manager import SKManager, BPrimeManager
from fedbiomed.node.training_plan_security_manager import TrainingPlanSecurityManager


class Round:
    """
    This class represents the training part execute by a node in a given round
    """

    def __init__(
        self,
        training_plan: str,
        training_plan_class: str,
        model_kwargs: dict,
        training_kwargs: dict,
        training: bool ,
        dataset: dict,
        params: str,
        job_id: str,
        researcher_id: str,
        history_monitor: HistoryMonitor,
        aggregator_args: Dict[str, Any],
        node_args: Dict,
        round_number: int = 0,
        dlp_and_loading_block_metadata: Optional[Tuple[dict, List[dict]]] = None,
        aux_vars: Optional[List[str]] = None,
    ) -> None:
        """Constructor of the class

        Args:
            training_plan: code of the training plan for this round
            training_plan_class: class name of the training plan
            model_kwargs: contains model args. Defaults to None.
            training_kwargs: contains training arguments. Defaults to None.
            training: whether to perform a model training or just to perform a validation check (model infering)
            dataset: dataset details to use in this round. It contains the dataset name, dataset's id,
                data path, its shape, its description... . Defaults to None.
            params: parameters of the model
            job_id: job id
            researcher_id: researcher id
            history_monitor: Sends real-time feed-back to end-user during training
            aggregator_args: Arguments managed by and shared with the
                researcher-side aggregator.
            node_args: command line arguments for node. Can include:
                - `gpu (bool)`: propose use a GPU device if any is available.
                - `gpu_num (Union[int, None])`: if not None, use the specified GPU device instead of default
                    GPU device if this GPU device is available.
                - `gpu_only (bool)`: force use of a GPU device if any available, even if researcher
                    doesn't request for using a GPU.
            dlp_and_loading_block_metadata: Data loading plan to apply, or None if no DLP for this round.
            round_number: number of the iteration for this experiment
            aux_var: auxiliary variables of the model.
        """

        self._use_secagg: bool = False
        self.dataset = dataset
        self.training_plan_source = training_plan
        self.training_plan_class = training_plan_class
        self.params = params
        self.job_id = job_id
        self.researcher_id = researcher_id
        self.history_monitor = history_monitor
        self.aggregator_args = aggregator_args
        self.aux_vars = aux_vars or []
        self.node_args = node_args
        self.training = training
        self._dlp_and_loading_block_metadata = dlp_and_loading_block_metadata
        self.training_kwargs = training_kwargs
        self.model_arguments = model_kwargs

        # Class attributes
        self.tp_security_manager = TrainingPlanSecurityManager()
        self.training_plan = None
        self.testing_arguments = None
        self.loader_arguments = None
        self.training_arguments = None
        self._secagg_crypter = SecaggCrypter()
        self._secagg_clipping_range = None
        self._round = round_number
        self._biprime = None
        self._servkey = None
        self._optim_aux_var = {}  # type: Dict[str, Dict[str, Any]]
        self._node_state_manager = NodeStateManager(environ['DB_PATH'])

        self._keep_files_dir = tempfile.mkdtemp(prefix=environ['TMP_DIR'])
        atexit.register(lambda: shutil.rmtree(self._keep_files_dir))  # remove directory


    def initialize_validate_training_arguments(self) -> None:
        """Validates and separates training argument for experiment round"""

        self.training_arguments = TrainingArgs(self.training_kwargs, only_required=False)
        self.testing_arguments = self.training_arguments.testing_arguments()
        self.loader_arguments = self.training_arguments.loader_arguments()

<<<<<<< HEAD
=======
    def initialize_node_state_manager(self, previous_state_id: Optional[str] = None):
        """Initializes [`NodeStateManager`][fedbiomed.node.node_state_manager.NodeStateManager]. 

        Args:
            previous_state_id (optional): previous state_id from which to load `Node` state.
            Defaults to None (which is the value for `Round` 0).
        """
        self._node_state_manager.initialize(previous_state_id=previous_state_id)

    def download_aggregator_args(self) -> Tuple[bool, str]:
        """Retrieves aggregator arguments, that are sent through file exchange service

        Returns:
            Tuple[bool, str]: a tuple containing:
                a bool that indicates the success of operation
                a string containing the error message
        """
        # download heavy aggregator args (if any)

        if self.aggregator_args is not None:

            for arg_name, aggregator_arg in self.aggregator_args.items():
                if isinstance(aggregator_arg, dict):
                    url = aggregator_arg.get('url', False)

                    if any((url, arg_name)):
                        # if both `filename` and `arg_name` fields are present, it means that parameters
                        # should be retrieved using file
                        # exchanged system
                        success, param_path, error_msg = self.download_file(url, f"{arg_name}_{uuid.uuid4()}.mpk")
                        if not success:
                            return success, error_msg
                        else:
                            # FIXME: should we load parameters here or in the training plan
                            self.aggregator_args[arg_name] = {'param_path': param_path,
                                                              # 'params': training_plan.load(param_path,
                                                              # update_model=True)
                                                              }
                        self.aggregator_args[arg_name] = Serializer.load(param_path)
            return True, ''
        else:
            return True, "no file downloads required for aggregator args"

    def download_optimizer_aux_var(self) -> Tuple[bool, str]:
        """Download Optimizer auxiliary variables, if any.

        When this operation is successful, it updates a private attribute
        of this instance storing the obtained auxiliary variables (if any).

        Returns:
            success: Whether the operation was successful.
            error_message: Error message in case the operation failed.
        """
        aux_var = {}  # type: Dict[str, Dict[str, Any]]
        for url in self.aux_var_urls:
            # Download the file.
            path = f"aux_var_{uuid.uuid4()}.mpk"
            success, path, err_msg = self.download_file(url, path)
            if not success:
                error_message = (
                    f"Failed to download Optimizer aux var file: {err_msg}"
                )
                return False, error_message
            # Deserialize the file and add its contents to `aux_var`.
            try:
                aux_new = Serializer.load(path)
            except Exception as exc:
                error_message = (
                    f"Failed to de-serialize Optimizer aux var file {path}"
                    f": {repr(exc)}"
                )
                return False, error_message
            aux_var.update(aux_new)
        # If everything went fine, update private attribute and return flags.
        self._optim_aux_var = aux_var
        return True, ""

    def download_file(self, url: str, file_path: str) -> Tuple[bool, str, str]:
        """Downloads file from file exchange system

        Args:
            url (str): url used to download file
            file_path (str): file path used to store the downloaded content

        Returns:
            Tuple[bool, str, str]: tuple that contains:
                bool that indicates the success of the download
                str that returns the complete path file
                str containing the error message (if any). Returns empty
                string if operation successful.
        """
        status, params_path = self.repository.download_file(url, file_path)
        if (status != 200) or (params_path is None):
            error_message = f"Cannot download param file: {url}"
            return False, '', error_message
        return True, params_path, ''
>>>>>>> 1a3fe152

    def _configure_secagg(
            self,
            secagg_servkey_id: Union[str, None] = None,
            secagg_biprime_id: Union[str, None] = None,
            secagg_random: Union[float, None] = None,
    ):
        """Validates secure aggregation status

        Args:
            secagg_servkey_id: Secure aggregation ID attached to the train request
            secagg_biprime_id: Secure aggregation Biprime context id that is going to be used for encryption
            secagg_random: Random number to validate encryption

        Returns:
            True if secure aggregation should be used.

        Raises:
            FedbiomedRoundError: incoherent secure aggregation status
        """

        secagg_all_none = all([s is None for s in (secagg_servkey_id, secagg_biprime_id)])
        secagg_all_defined = all([s is not None for s in (secagg_servkey_id, secagg_biprime_id)])

        if not secagg_all_none and not secagg_all_defined:
            raise FedbiomedRoundError(f"{ErrorNumbers.FB314.value}: Missing secagg context. Please make sure that "
                                      f"train request contains both `secagg_servkey_id` and `secagg_biprime_id`.")

        if environ["FORCE_SECURE_AGGREGATION"] and secagg_all_none:
            raise FedbiomedRoundError(f"{ErrorNumbers.FB314.value}: Node requires to apply secure aggregation but "
                                      f"Secure aggregation context for the training is not defined.")

        if secagg_all_defined and not environ["SECURE_AGGREGATION"]:
            raise FedbiomedRoundError(
                f"{ErrorNumbers.FB314.value} Secure aggregation is not activated on the node."
            )

        if secagg_all_defined and secagg_random is None:
            raise FedbiomedRoundError(
                f"{ErrorNumbers.FB314.value} Secure aggregation requires to have random value to validate "
                f"secure aggregation correctness. Please add `secagg_random` to the train request"
            )

        if secagg_all_defined:
            self._biprime = BPrimeManager.get(secagg_id=secagg_biprime_id)
            self._servkey = SKManager.get(secagg_id=secagg_servkey_id, job_id=self.job_id)

            if self._biprime is None:
                raise FedbiomedRoundError(f"{ErrorNumbers.FB314.value}: Biprime for secagg: {secagg_biprime_id} "
                                          f"is not existing. Aborting train request.")

            if self._servkey is None:
                raise FedbiomedRoundError(f"{ErrorNumbers.FB314.value}: Server-key/user-key share for "
                                          f"secagg: {secagg_servkey_id} is not existing. "
                                          f"Aborting train request.")

        return secagg_all_defined

    def run_model_training(
            self,
            # state_id: Optional[str] = None,
            secagg_arguments: Union[Dict, None] = None,
    ) -> Dict[str, Any]:
        """This method downloads training plan file; then runs the training of a model
        and finally uploads model params to the file repository

        Args:
            secagg_arguments:
                - secagg_servkey_id: Secure aggregation Servkey context id. None means that the parameters
                    are not going to be encrypted
                - secagg_biprime_id: Secure aggregation Biprime context ID.
                - secagg_random: Float value to validate secure aggregation on the researcher side

        Returns:
            Returns the corresponding node message, training reply instance
        """
        # Validate secagg status. Raises error if the training request is compatible with
        # secure aggregation settings
        try:
            secagg_arguments = {} if secagg_arguments is None else secagg_arguments
            self._use_secagg = self._configure_secagg(
                secagg_servkey_id=secagg_arguments.get('secagg_servkey_id'),
                secagg_biprime_id=secagg_arguments.get('secagg_biprime_id'),
                secagg_random=secagg_arguments.get('secagg_random')
            )
        except FedbiomedRoundError as e:
            return self._send_round_reply(success=False, message=str(e))

        # Initialize and validate requested experiment/training arguments.
        try:
            self.initialize_validate_training_arguments()
        except FedbiomedUserInputError as e:
            return self._send_round_reply(success=False, message=repr(e))

<<<<<<< HEAD

        # Validate and load training plan
        if environ["TRAINING_PLAN_APPROVAL"]:
            approved, training_plan_ = self.tp_security_manager.\
                check_training_plan_status(
                    self.training_plan_source,
                    TrainingPlanApprovalStatus.APPROVED)
            
            if not approved:
                return self._send_round_reply(
                    False,
                    f'Requested training plan is not approved by the node: {environ["NODE_ID"]}')
=======
        # Download and validate the training plan.
        # Download the model weights and any auxiliary information.
        try:
            # module name cannot contain dashes
            import_module = 'training_plan_' + str(uuid.uuid4().hex)
            status, _ = self.repository.download_file(self.training_plan_url,
                                                      import_module + '.py')

            if status != 200:
                error_message = "Cannot download training plan file: " + self.training_plan_url
                return self._send_round_reply(success=False, message=error_message)
>>>>>>> 1a3fe152
            else:
                logger.info(f'Training plan has been approved by the node {training_plan_["name"]}', 
                            researcher_id=self.researcher_id)


        # Import training plan, save to file, reload, instantiate a training plan
        CurrentTPModule, CurrentTrainingPlan = utils.import_class_from_spec(
            code=self.training_plan_source, class_name=self.training_plan_class)
        self.training_plan = CurrentTrainingPlan()


        # save and load training plan to a file to be sure
        # 1. a file is associated to training plan so we can read its source, etc.
        # 2. all dependencies are applied
        training_plan_module = 'my_model_' + str(uuid.uuid4())
        training_plan_file = os.path.join(self._keep_files_dir, training_plan_module + '.py')
        try:
            self.training_plan.save_code(training_plan_file, from_code=self.training_plan_source)
        except Exception as e:
            error_message = "Cannot save the training plan to a local tmp dir"
            logger.error(f"Cannot save the training plan to a local tmp dir : {e}")
            return self._send_round_reply(success=False, message=error_message)

        del CurrentTrainingPlan
        del CurrentTPModule

        CurrentTPModule, self.training_plan = utils.import_class_object_from_file(
            training_plan_file, self.training_plan_class)

        try:
            self.training_plan.post_init(model_args=self.model_arguments,
                                         training_args=self.training_arguments,
                                         aggregator_args=self.aggregator_args)
        except Exception as e:
            error_message = f"Can't initialize training plan with the arguments: {repr(e)}"
            return self._send_round_reply(success=False, message=error_message)

<<<<<<< HEAD
        # Load model parameters received from researcher ---------------------
=======
        # load node state
        previous_state_id = self._node_state_manager.previous_state_id
        if previous_state_id is not None:
            try:
                self._load_round_state(previous_state_id)
            except Exception:
                # don't send error details
                return self._send_round_reply(success=False, message="Can't read previous node state.")

        # import model params into the training plan instance
>>>>>>> 1a3fe152
        try:
            self.training_plan.set_model_params(self.params)
        except Exception as e:
            error_message = f"Cannot initialize model parameters: {repr(e)}"
            return self._send_round_reply(success=False, message=error_message)
        # ---------------------------------------------------------------------

        # Process Optimizer auxiliary variables, if any.
        error_message = self.process_optim_aux_var()
        if error_message:
            return self._send_round_reply(success=False, message=error_message)

        # Split training and validation data -------------------------------------
        try:
            self._set_training_testing_data_loaders()
        except FedbiomedError as fe:
            error_message = f"Can not create validation/train data: {repr(fe)}"
            self._send_round_reply(success=False, message=error_message)
        except Exception as e:
            error_message = f"Undetermined error while creating data for training/validation. Can not create " \
                            f"validation/train data: {repr(e)}"
            self._send_round_reply(success=False, message=error_message)
        # ------------------------------------------------------------------------


        # Validation Before Training
        if self.testing_arguments.get('test_on_global_updates', False) is not False:

            # Last control to make sure validation data loader is set.
            if self.training_plan.testing_data_loader is not None:
                try:
                    self.training_plan.testing_routine(metric=self.testing_arguments.get('test_metric', None),
                                                       metric_args=self.testing_arguments.get('test_metric_args', {}),
                                                       history_monitor=self.history_monitor,
                                                       before_train=True)
                except FedbiomedError as e:
                    logger.error(f"{ErrorNumbers.FB314}: During the validation phase on global parameter updates; "
                                 f"{repr(e)}", researcher_id=self.researcher_id)
                except Exception as e:
                    logger.error(f"Undetermined error during the testing phase on global parameter updates: "
                                 f"{repr(e)}", researcher_id=self.researcher_id)
            else:
                logger.error(f"{ErrorNumbers.FB314}: Can not execute validation routine due to missing testing dataset"
                             f"Please make sure that `test_ratio` has been set correctly", 
                             researcher_id=self.researcher_id)

        # If training is activated.
        if self.training:
            results = {}

            # Perform the training round.
            if self.training_plan.training_data_loader is not None:
                try:
                    rtime_before = time.perf_counter()
                    ptime_before = time.process_time()
                    self.training_plan.training_routine(history_monitor=self.history_monitor,
                                                        node_args=self.node_args)
                    rtime_after = time.perf_counter()
                    ptime_after = time.process_time()
                except Exception as exc:
                    error_message = f"Cannot train model in round: {repr(exc)}"
                    return self._send_round_reply(success=False, message=error_message)

            # Collect Optimizer auxiliary variables, if any.
            try:
                results['optim_aux_var'] = self.collect_optim_aux_var()
            except (FedbiomedOptimizerError, FedbiomedRoundError) as exc:
                error_message = f"Cannot collect Optimizer auxiliary variables: {repr(exc)}"
                return self._send_round_reply(success=False, message=error_message)

            # Validation after training
            if self.testing_arguments.get('test_on_local_updates', False) is not False:

                if self.training_plan.testing_data_loader is not None:
                    try:
                        self.training_plan.testing_routine(metric=self.testing_arguments.get('test_metric', None),
                                                           metric_args=self.testing_arguments.get('test_metric_args',
                                                                                                  {}),
                                                           history_monitor=self.history_monitor,
                                                           before_train=False)
                    except FedbiomedError as e:
                        logger.error(
                            f"{ErrorNumbers.FB314.value}: During the validation phase on local parameter updates; "
                            f"{repr(e)}", researcher_id=self.researcher_id)
                    except Exception as e:
                        logger.error(f"Undetermined error during the validation phase on local parameter updates"
                                     f"{repr(e)}", researcher_id=self.researcher_id)
                else:
                    logger.error(
                        f"{ErrorNumbers.FB314.value}: Can not execute validation routine due to missing testing "
                        f"dataset please make sure that test_ratio has been set correctly", 
                        researcher_id=self.researcher_id)

            results["sample_size"] = len(self.training_plan.training_data_loader.dataset)

            results["encrypted"] = False
            model_weights = self.training_plan.after_training_params(flatten=self._use_secagg)

            if self._use_secagg:

                logger.info("Encrypting model parameters. This process can take some time depending on model size.",
                            researcher_id=self.researcher_id)

                encrypt = functools.partial(
                    self._secagg_crypter.encrypt,
                    num_nodes=len(self._servkey["parties"]) - 1,  # -1: don't count researcher
                    current_round=self._round,
                    key=self._servkey["context"]["server_key"],
                    biprime=self._biprime["context"]["biprime"],
                    weight=results["sample_size"],
                    clipping_range=secagg_arguments.get('secagg_clipping_range')
                )
                model_weights = encrypt(params=model_weights)
                results["encrypted"] = True
                results["encryption_factor"] = encrypt(params=[secagg_arguments["secagg_random"]])
                logger.info("Encryption is completed!", 
                            researcher_id=self.researcher_id)

<<<<<<< HEAD
            results['params'] = model_weights
            results['optimizer_args'] = self.training_plan.optimizer_args()

=======
            results['researcher_id'] = self.researcher_id
            results['job_id'] = self.job_id
            results['state_id'] = self._node_state_manager.state_id
            results['model_weights'] = model_weights
            results['node_id'] = environ['NODE_ID']
            results['optimizer_args'] = self.training_plan.optimizer_args()

            try:
                # TODO: add validation status to these results?
                # Dump the results to a msgpack file.
                filename = os.path.join(environ["TMP_DIR"], f"node_params_{uuid.uuid4()}.mpk")
                Serializer.dump(results, filename)
                # Upload that file to the remote repository.
                res = self.repository.upload_file(filename)
                logger.info("results uploaded successfully ")

            except Exception as exc:
                return self._send_round_reply(success=False, message=f"Cannot upload results: {exc}")
>>>>>>> 1a3fe152

            try:
                self._save_round_state()
            except Exception:
                # don't send details to researcher
                return self._send_round_reply(success=False, message="Can't save new node state.")
            # end : clean the namespace
            try:
                del self.training_plan
                del CurrentTPModule
            except Exception as e:
                logger.debug(f'Exception raise while deleting training plan instance: {repr(e)}')

            return self._send_round_reply(success=True,
                                          timing={'rtime_training': rtime_after - rtime_before,
                                                  'ptime_training': ptime_after - ptime_before},
                                          extend_with=results)
        else:
            # Only for validation
            return self._send_round_reply(success=True)

    def _send_round_reply(
            self,
            success: bool = False,
            message: str = '',
            extend_with: Optional[Dict] = None,
            timing: dict = {},
    ) -> None:
        """Sends reply to researcher after training/validation.

        Message content changes based on success status.

        Args:
            success: Declares whether training/validation is successful
            message: Message regarding the process.
            extend_with: Extends the train reply
            timing: Timing statistics
        """

        if extend_with is None:
            extend_with = {}

        # If round is not successful log error message
<<<<<<< HEAD
        return NodeMessages.format_outgoing_message(
            {'node_id': environ['NODE_ID'],
             'job_id': self.job_id,
             'researcher_id': self.researcher_id,
             'command': 'train',
             'success': success,
             'dataset_id': self.dataset['dataset_id'] if success else '',
             'msg': message,
             'timing': timing,
             **extend_with})

=======
        if not success:
            logger.error(message)

        return NodeMessages.format_outgoing_message({'node_id': environ['NODE_ID'],
                                                     'job_id': self.job_id,
                                                     'state_id': self._node_state_manager.state_id,
                                                     'researcher_id': self.researcher_id,
                                                     'command': 'train',
                                                     'success': success,
                                                     'dataset_id': self.dataset['dataset_id'] if success else '',
                                                     'params_url': params_url,
                                                     'msg': message,
                                                     'sample_size': sample_size,
                                                     'timing': timing}).get_dict()
>>>>>>> 1a3fe152

    def process_optim_aux_var(self) -> str:
        """Process researcher-emitted Optimizer auxiliary variables, if any.

        Returns:
            Error message, empty if the operation was successful.
        """
        # Early-exit if there are no auxiliary variables to process.
        if not self._optim_aux_var:
            return

        # Fetch the training plan's BaseOptimizer.
        try:
            optimizer = self._get_base_optimizer()
        except FedbiomedRoundError as exc:
            return str(exc)

        # Verify that the BaseOptimizer wraps an Optimizer.
        if not isinstance(optimizer.optimizer, Optimizer):
            return (
                "Received Optimizer auxiliary variables, but the "
                "TrainingPlan does not manage a compatible Optimizer."
            )
        # Pass auxiliary variables to the Optimizer.
        try:
            optimizer.optimizer.set_aux(self._optim_aux_var)
        except FedbiomedOptimizerError as exc:
            return (
                "TrainingPlan Optimizer failed to ingest the provided "
                f"auxiliary variables: {repr(exc)}"
            )
        return ""

    def _load_round_state(self, state_id: str) -> None:
        """Loads optimizer state of previous `Round`, given a `state_id`.

        Loads optimizer with default values if optimizer entry hasnot been found
        or if Optimizer type has changed between current and previous `Round`. Should
        be called at the begining of a `Round`, before training a model.
        If loading fails, skip the loading part and loads `Optimizer` with default values.

        Args:
            state_id: state_id from which to recover `Node`'s state

        Raises:
            FedbiomedRoundError: raised if `Round` doesnot have any `job_id` attribute.

        Returns:
            True
        """

        # define here all the object that should be reloaded from the node state database
        state = self._node_state_manager.get(self.job_id, state_id)

        optimizer_wrapper = self._get_base_optimizer()  # optimizer from TrainingPlan
        if state['optimizer_state'] is not None and \
           str(optimizer_wrapper.__class__) == state['optimizer_state']['optimizer_type']:

            optim_state_path = state['optimizer_state'].get('state_path')
            try:
                optim_state = Serializer.load(optim_state_path)

                optimizer_wrapper.load_state(optim_state, load_from_state=True)
                logger.debug(f"Optimizer loaded state {optim_state}")
                logger.info(f"State {state_id} loaded")

            except Exception as err:
                logger.warning(f"Loading Optimizer from state {state_id} failed ... Resuming Experiment with default"
                               "Optimizer state.")
                logger.debug(f" Error detail {err}")

        # add below other components that need to be reloaded from node state database


    def _save_round_state(self) -> Dict:
        """Saves `Round` state (mainly Optimizer state) in database through
        [`NodeStateManager`][fedbiomed.node.node_state_manager.NodeStateManager].

        Some piece of information such as Optimizer state are also aved in files (located under
        $FEDBIOMED_DIR/var/node_state<node_id>/job_id_<job_id>/).
        Should be called at the end of a `Round`, once the model has been trained.

        Entries saved in State:
        - optimizer_state:
            - optimizer_type (str)
            - state_path (str)

        Returns:
            `Round` state that will be saved in the database.
        """

        state: Dict[str, Any] = {}
        _success: bool = True

        # saving optimizer state
        optimizer = self._get_base_optimizer()

        optimizer_state = optimizer.save_state()
        if optimizer_state is not None:
            # this condition was made so we dont save stateless optimizers
            optim_path = self._node_state_manager.generate_folder_and_create_file_name(
                self.job_id,
                self._round, 
                NodeStateFileName.OPTIMIZER  
            )
            Serializer.dump(optimizer_state, path=optim_path)
            logger.debug("Saving optim state")

            optimizer_state_entry: Dict = {
                'optimizer_type': str(optimizer.__class__),
                'state_path': optim_path
            }
            # FIXME: we do not save auxiliary variables for scaffold, but not sure about what to do

        else:
            logger.warning(f"Unable to save optimizer state of type {type(optimizer)}. Skipping...")
            _success = False
            optimizer_state_entry = None
        state['optimizer_state'] = optimizer_state_entry
        # add here other object states (ie model state, ...)

        # save completed node state

        self._node_state_manager.add(self.job_id, state)
        if _success:
            logger.debug("Node state saved into DataBase")
        else:
            logger.debug("Node state has been partially saved into the Database")
        return state

    def collect_optim_aux_var(self) -> Dict[str, Any]:
        """Collect auxiliary variables from the wrapped Optimizer, if any.

        If the TrainingPlan does not use a Fed-BioMed Optimizer, return an
        empty dict. If it does not hold any BaseOptimizer however, raise a
        FedbiomedRoundError.

        Returns:
            Auxiliary variables
        """
        optimizer = self._get_base_optimizer()
        if isinstance(optimizer.optimizer, Optimizer):
            aux_var = optimizer.optimizer.get_aux()

            if aux_var and self._use_secagg:
                # TODO: remove the following warning when secagg compatibility has been fixed
                # if secagg is used, raise a warning that encryption is not working with auxiliary variable
<<<<<<< HEAD
                logger.warning(f'Node {environ["NODE_ID"]} optimizer is sending auxiliary variables to the '
                               'Researcher, but those are not encrypted with SecAgg.'
                               'Auxiliary Variables may contain sensitive information about the Nodes.'
                               'This issue will be fixed in a future version of Fed-BioMed',
                               researcher_id=self.researcher_id)
=======
                logger.warning(f'Node {environ["NODE_ID"]} optimizer is sending auxiliary variables to the Researcher, '
                                'but those are not encrypted with SecAgg.'
                               'Auxiliary Variables may contain sensitive information about the Nodes.' 
                               'This issue will be fixed in a future version of Fed-BioMed')
>>>>>>> 1a3fe152
            return aux_var
        return {}

    def _get_base_optimizer(self) -> BaseOptimizer:
        """Return the training plan's BaseOptimizer, or raise a FedbiomedRoundError.

        This method is merely a failsafe for the case when the training plan's
        optimizer initialization step is malfunctioning, which should never
        happen, lest the end-user writes wrongful code.

        Returns:
            Optimizer defined in training plan
        """
        optimizer = self.training_plan.optimizer()
        if optimizer is None:
            raise FedbiomedRoundError(
                "The TrainingPlan does not hold a BaseOptimizer after "
                "being initialized."
            )
        return optimizer

    def _set_training_testing_data_loaders(self):
        """
        Method for setting training and validation data loaders based on the training and validation
        arguments.
        """

        # Set requested data path for model training and validation
        self.training_plan.set_dataset_path(self.dataset['path'])

        # Get validation parameters
        test_ratio = self.testing_arguments.get('test_ratio', 0)
        test_global_updates = self.testing_arguments.get('test_on_global_updates', False)
        test_local_updates = self.testing_arguments.get('test_on_local_updates', False)

        # Inform user about mismatch arguments settings
        if test_ratio != 0 and test_local_updates is False and test_global_updates is False:
            logger.warning("Validation will not be perform for the round, since there is no validation activated. "
                           "Please set `test_on_global_updates`, `test_on_local_updates`, or both in the "
                           "experiment.",
                           researcher_id=self.researcher_id)

        if test_ratio == 0 and (test_local_updates is False or test_global_updates is False):
            logger.warning(
                'There is no validation activated for the round. Please set flag for `test_on_global_updates`'
                ', `test_on_local_updates`, or both. Splitting dataset for validation will be ignored',
                researcher_id=self.researcher_id
            )

        # Setting validation and train subsets based on test_ratio
        training_data_loader, testing_data_loader = self._split_train_and_test_data(test_ratio=test_ratio)

        # Set models validating and training parts for training plan
        self.training_plan.set_data_loaders(train_data_loader=training_data_loader,
                                            test_data_loader=testing_data_loader)

    def _split_train_and_test_data(self, test_ratio: float = 0):
        """
        Method for splitting training and validation data based on training plan type. It sets
        `dataset_path` for training plan and calls `training_data` method of training plan.

        Args:
            test_ratio: The ratio that represent validating partition. Default is 0, means that
                            all the samples will be used for training.

        Raises:

            FedbiomedRoundError: - When the method `training_data` of training plan
                                    has unsupported arguments.
                                 - Error while calling `training_data` method
                                 - If the return value of `training_data` is not an instance of
                                   `fedbiomed.common.data.DataManager`.
                                 - If `load` method of DataManager returns an error
        """
        training_plan_type = self.training_plan.type()
        try:
            data_manager = self.training_plan.training_data()
        except TypeError as e:
            raise FedbiomedRoundError(f"{ErrorNumbers.FB314.value}, `The method `training_data` of the "
                                      f"{str(training_plan_type)} should not take any arguments."
                                      f"Instead, the following error occurred: {repr(e)}")
        except Exception as e:
            raise FedbiomedRoundError(f"{ErrorNumbers.FB314.value}, `The method `training_data` of the "
                                      f"{str(training_plan_type)} has failed: {repr(e)}")

        # Check whether training_data returns proper instance
        # it should be always Fed-BioMed DataManager
        if not isinstance(data_manager, DataManager):
            raise FedbiomedRoundError(f"{ErrorNumbers.FB314.value}: The method `training_data` should return an "
                                      f"object instance of `fedbiomed.common.data.DataManager`, "
                                      f"not {type(data_manager)}")

        # Set loader arguments
        data_manager.extend_loader_args(self.loader_arguments)

        # Specific datamanager based on training plan
        try:
            # This data manager can be data manager for PyTorch or Sk-Learn
            data_manager.load(tp_type=training_plan_type)
        except FedbiomedError as e:
            raise FedbiomedRoundError(f"{ErrorNumbers.FB314.value}: Error while loading data manager; {repr(e)}")

        # Get dataset property
        if hasattr(data_manager.dataset, "set_dataset_parameters"):
            dataset_parameters = self.dataset.get("dataset_parameters", {})
            data_manager.dataset.set_dataset_parameters(dataset_parameters)

        if self._dlp_and_loading_block_metadata is not None:
            if hasattr(data_manager.dataset, 'set_dlp'):
                dlp = DataLoadingPlan().deserialize(*self._dlp_and_loading_block_metadata)
                data_manager.dataset.set_dlp(dlp)
            else:
                raise FedbiomedRoundError(f"{ErrorNumbers.FB314.value}: Attempting to set DataLoadingPlan "
                                          f"{self._dlp_and_loading_block_metadata['name']} on dataset of type "
                                          f"{data_manager.dataset.__class__.__name__} which is not enabled.")

        # All Framework based data managers have the same methods
        # If testing ratio is 0,
        # self.testing_data will be equal to None
        # self.training_data will be equal to all samples
        # If testing ratio is 1,
        # self.testing_data will be equal to all samples
        # self.training_data will be equal to None

        # Split dataset as train and test
        return data_manager.split(test_ratio=test_ratio)<|MERGE_RESOLUTION|>--- conflicted
+++ resolved
@@ -5,13 +5,9 @@
 implementation of Round class of the node component
 '''
 
-<<<<<<< HEAD
 import atexit
 import tempfile
 import shutil
-=======
-import importlib
->>>>>>> 1a3fe152
 import os
 import time
 import functools
@@ -28,12 +24,7 @@
 from fedbiomed.common.logger import logger
 from fedbiomed.common.message import NodeMessages
 from fedbiomed.common.optimizers import BaseOptimizer, Optimizer
-<<<<<<< HEAD
-=======
-from fedbiomed.common.optimizers.generic_optimizers import DeclearnOptimizer, OptimizerBuilder
-from fedbiomed.common.repository import Repository
 from fedbiomed.common.serializer import Serializer
->>>>>>> 1a3fe152
 from fedbiomed.common.training_args import TrainingArgs
 from fedbiomed.common import utils
 from fedbiomed.common.secagg import SecaggCrypter
@@ -136,8 +127,7 @@
         self.testing_arguments = self.training_arguments.testing_arguments()
         self.loader_arguments = self.training_arguments.loader_arguments()
 
-<<<<<<< HEAD
-=======
+
     def initialize_node_state_manager(self, previous_state_id: Optional[str] = None):
         """Initializes [`NodeStateManager`][fedbiomed.node.node_state_manager.NodeStateManager]. 
 
@@ -147,94 +137,6 @@
         """
         self._node_state_manager.initialize(previous_state_id=previous_state_id)
 
-    def download_aggregator_args(self) -> Tuple[bool, str]:
-        """Retrieves aggregator arguments, that are sent through file exchange service
-
-        Returns:
-            Tuple[bool, str]: a tuple containing:
-                a bool that indicates the success of operation
-                a string containing the error message
-        """
-        # download heavy aggregator args (if any)
-
-        if self.aggregator_args is not None:
-
-            for arg_name, aggregator_arg in self.aggregator_args.items():
-                if isinstance(aggregator_arg, dict):
-                    url = aggregator_arg.get('url', False)
-
-                    if any((url, arg_name)):
-                        # if both `filename` and `arg_name` fields are present, it means that parameters
-                        # should be retrieved using file
-                        # exchanged system
-                        success, param_path, error_msg = self.download_file(url, f"{arg_name}_{uuid.uuid4()}.mpk")
-                        if not success:
-                            return success, error_msg
-                        else:
-                            # FIXME: should we load parameters here or in the training plan
-                            self.aggregator_args[arg_name] = {'param_path': param_path,
-                                                              # 'params': training_plan.load(param_path,
-                                                              # update_model=True)
-                                                              }
-                        self.aggregator_args[arg_name] = Serializer.load(param_path)
-            return True, ''
-        else:
-            return True, "no file downloads required for aggregator args"
-
-    def download_optimizer_aux_var(self) -> Tuple[bool, str]:
-        """Download Optimizer auxiliary variables, if any.
-
-        When this operation is successful, it updates a private attribute
-        of this instance storing the obtained auxiliary variables (if any).
-
-        Returns:
-            success: Whether the operation was successful.
-            error_message: Error message in case the operation failed.
-        """
-        aux_var = {}  # type: Dict[str, Dict[str, Any]]
-        for url in self.aux_var_urls:
-            # Download the file.
-            path = f"aux_var_{uuid.uuid4()}.mpk"
-            success, path, err_msg = self.download_file(url, path)
-            if not success:
-                error_message = (
-                    f"Failed to download Optimizer aux var file: {err_msg}"
-                )
-                return False, error_message
-            # Deserialize the file and add its contents to `aux_var`.
-            try:
-                aux_new = Serializer.load(path)
-            except Exception as exc:
-                error_message = (
-                    f"Failed to de-serialize Optimizer aux var file {path}"
-                    f": {repr(exc)}"
-                )
-                return False, error_message
-            aux_var.update(aux_new)
-        # If everything went fine, update private attribute and return flags.
-        self._optim_aux_var = aux_var
-        return True, ""
-
-    def download_file(self, url: str, file_path: str) -> Tuple[bool, str, str]:
-        """Downloads file from file exchange system
-
-        Args:
-            url (str): url used to download file
-            file_path (str): file path used to store the downloaded content
-
-        Returns:
-            Tuple[bool, str, str]: tuple that contains:
-                bool that indicates the success of the download
-                str that returns the complete path file
-                str containing the error message (if any). Returns empty
-                string if operation successful.
-        """
-        status, params_path = self.repository.download_file(url, file_path)
-        if (status != 200) or (params_path is None):
-            error_message = f"Cannot download param file: {url}"
-            return False, '', error_message
-        return True, params_path, ''
->>>>>>> 1a3fe152
 
     def _configure_secagg(
             self,
@@ -293,9 +195,9 @@
 
         return secagg_all_defined
 
+
     def run_model_training(
             self,
-            # state_id: Optional[str] = None,
             secagg_arguments: Union[Dict, None] = None,
     ) -> Dict[str, Any]:
         """This method downloads training plan file; then runs the training of a model
@@ -328,8 +230,6 @@
             self.initialize_validate_training_arguments()
         except FedbiomedUserInputError as e:
             return self._send_round_reply(success=False, message=repr(e))
-
-<<<<<<< HEAD
 
         # Validate and load training plan
         if environ["TRAINING_PLAN_APPROVAL"]:
@@ -342,29 +242,18 @@
                 return self._send_round_reply(
                     False,
                     f'Requested training plan is not approved by the node: {environ["NODE_ID"]}')
-=======
-        # Download and validate the training plan.
-        # Download the model weights and any auxiliary information.
-        try:
-            # module name cannot contain dashes
-            import_module = 'training_plan_' + str(uuid.uuid4().hex)
-            status, _ = self.repository.download_file(self.training_plan_url,
-                                                      import_module + '.py')
-
-            if status != 200:
-                error_message = "Cannot download training plan file: " + self.training_plan_url
-                return self._send_round_reply(success=False, message=error_message)
->>>>>>> 1a3fe152
             else:
                 logger.info(f'Training plan has been approved by the node {training_plan_["name"]}', 
                             researcher_id=self.researcher_id)
 
-
         # Import training plan, save to file, reload, instantiate a training plan
-        CurrentTPModule, CurrentTrainingPlan = utils.import_class_from_spec(
-            code=self.training_plan_source, class_name=self.training_plan_class)
-        self.training_plan = CurrentTrainingPlan()
-
+        try:
+            CurrentTPModule, CurrentTrainingPlan = utils.import_class_from_spec(
+                code=self.training_plan_source, class_name=self.training_plan_class)
+            self.training_plan = CurrentTrainingPlan()
+        except Exception as e:
+            error_message = "Cannot instantiate training plan object."
+            return self._send_round_reply(success=False, message=error_message)
 
         # save and load training plan to a file to be sure
         # 1. a file is associated to training plan so we can read its source, etc.
@@ -381,20 +270,21 @@
         del CurrentTrainingPlan
         del CurrentTPModule
 
-        CurrentTPModule, self.training_plan = utils.import_class_object_from_file(
-            training_plan_file, self.training_plan_class)
+        try:
+            CurrentTPModule, self.training_plan = utils.import_class_object_from_file(
+                training_plan_file, self.training_plan_class)
+        except Exception as e:
+            error_message = "Cannot load training plan object from file."
+            return self._send_round_reply(success=False, message=error_message)
 
         try:
             self.training_plan.post_init(model_args=self.model_arguments,
                                          training_args=self.training_arguments,
                                          aggregator_args=self.aggregator_args)
         except Exception as e:
-            error_message = f"Can't initialize training plan with the arguments: {repr(e)}"
+            error_message = "Can't initialize training plan with the arguments."
             return self._send_round_reply(success=False, message=error_message)
 
-<<<<<<< HEAD
-        # Load model parameters received from researcher ---------------------
-=======
         # load node state
         previous_state_id = self._node_state_manager.previous_state_id
         if previous_state_id is not None:
@@ -404,12 +294,11 @@
                 # don't send error details
                 return self._send_round_reply(success=False, message="Can't read previous node state.")
 
-        # import model params into the training plan instance
->>>>>>> 1a3fe152
+        # Load model parameters received from researcher
         try:
             self.training_plan.set_model_params(self.params)
         except Exception as e:
-            error_message = f"Cannot initialize model parameters: {repr(e)}"
+            error_message = "Cannot initialize model parameters."
             return self._send_round_reply(success=False, message=error_message)
         # ---------------------------------------------------------------------
 
@@ -524,42 +413,22 @@
                 logger.info("Encryption is completed!", 
                             researcher_id=self.researcher_id)
 
-<<<<<<< HEAD
             results['params'] = model_weights
             results['optimizer_args'] = self.training_plan.optimizer_args()
-
-=======
-            results['researcher_id'] = self.researcher_id
-            results['job_id'] = self.job_id
             results['state_id'] = self._node_state_manager.state_id
-            results['model_weights'] = model_weights
-            results['node_id'] = environ['NODE_ID']
-            results['optimizer_args'] = self.training_plan.optimizer_args()
-
-            try:
-                # TODO: add validation status to these results?
-                # Dump the results to a msgpack file.
-                filename = os.path.join(environ["TMP_DIR"], f"node_params_{uuid.uuid4()}.mpk")
-                Serializer.dump(results, filename)
-                # Upload that file to the remote repository.
-                res = self.repository.upload_file(filename)
-                logger.info("results uploaded successfully ")
-
-            except Exception as exc:
-                return self._send_round_reply(success=False, message=f"Cannot upload results: {exc}")
->>>>>>> 1a3fe152
 
             try:
                 self._save_round_state()
             except Exception:
                 # don't send details to researcher
                 return self._send_round_reply(success=False, message="Can't save new node state.")
+
             # end : clean the namespace
             try:
                 del self.training_plan
                 del CurrentTPModule
-            except Exception as e:
-                logger.debug(f'Exception raise while deleting training plan instance: {repr(e)}')
+            except Exception:
+                logger.debug(f'Exception raised while deleting training plan instance')
 
             return self._send_round_reply(success=True,
                                           timing={'rtime_training': rtime_after - rtime_before,
@@ -568,6 +437,7 @@
         else:
             # Only for validation
             return self._send_round_reply(success=True)
+
 
     def _send_round_reply(
             self,
@@ -591,10 +461,10 @@
             extend_with = {}
 
         # If round is not successful log error message
-<<<<<<< HEAD
         return NodeMessages.format_outgoing_message(
             {'node_id': environ['NODE_ID'],
              'job_id': self.job_id,
+             'state_id': self._node_state_manager.state_id,
              'researcher_id': self.researcher_id,
              'command': 'train',
              'success': success,
@@ -603,22 +473,6 @@
              'timing': timing,
              **extend_with})
 
-=======
-        if not success:
-            logger.error(message)
-
-        return NodeMessages.format_outgoing_message({'node_id': environ['NODE_ID'],
-                                                     'job_id': self.job_id,
-                                                     'state_id': self._node_state_manager.state_id,
-                                                     'researcher_id': self.researcher_id,
-                                                     'command': 'train',
-                                                     'success': success,
-                                                     'dataset_id': self.dataset['dataset_id'] if success else '',
-                                                     'params_url': params_url,
-                                                     'msg': message,
-                                                     'sample_size': sample_size,
-                                                     'timing': timing}).get_dict()
->>>>>>> 1a3fe152
 
     def process_optim_aux_var(self) -> str:
         """Process researcher-emitted Optimizer auxiliary variables, if any.
@@ -766,18 +620,11 @@
             if aux_var and self._use_secagg:
                 # TODO: remove the following warning when secagg compatibility has been fixed
                 # if secagg is used, raise a warning that encryption is not working with auxiliary variable
-<<<<<<< HEAD
                 logger.warning(f'Node {environ["NODE_ID"]} optimizer is sending auxiliary variables to the '
                                'Researcher, but those are not encrypted with SecAgg.'
                                'Auxiliary Variables may contain sensitive information about the Nodes.'
                                'This issue will be fixed in a future version of Fed-BioMed',
                                researcher_id=self.researcher_id)
-=======
-                logger.warning(f'Node {environ["NODE_ID"]} optimizer is sending auxiliary variables to the Researcher, '
-                                'but those are not encrypted with SecAgg.'
-                               'Auxiliary Variables may contain sensitive information about the Nodes.' 
-                               'This issue will be fixed in a future version of Fed-BioMed')
->>>>>>> 1a3fe152
             return aux_var
         return {}
 
