# This file is originally part of Fed-BioMed
# SPDX-License-Identifier: Apache-2.0

'''
implementation of Round class of the node component
'''

import atexit
import tempfile
import shutil
import os
import time
import functools
import uuid
from typing import Dict, Union, Any, Optional, Tuple, List


from fedbiomed.common.constants import ErrorNumbers, TrainingPlanApprovalStatus
from fedbiomed.common.data import DataManager, DataLoadingPlan
from fedbiomed.common.exceptions import (
    FedbiomedError, FedbiomedOptimizerError, FedbiomedRoundError,
    FedbiomedUserInputError
)
from fedbiomed.common.logger import logger
from fedbiomed.common.message import NodeMessages
from fedbiomed.common.optimizers import BaseOptimizer, Optimizer
from fedbiomed.common.serializer import Serializer
from fedbiomed.common.training_args import TrainingArgs
from fedbiomed.common import utils
from fedbiomed.common.secagg import SecaggCrypter

from fedbiomed.node.environ import environ
from fedbiomed.node.history_monitor import HistoryMonitor
from fedbiomed.node.node_state_manager import NodeStateManager, NodeStateFileName
from fedbiomed.node.secagg_manager import SKManager, BPrimeManager
from fedbiomed.node.training_plan_security_manager import TrainingPlanSecurityManager


class Round:
    """
    This class represents the training part execute by a node in a given round
    """

    def __init__(
        self,
        training_plan: str,
        training_plan_class: str,
        model_kwargs: dict,
        training_kwargs: dict,
        training: bool ,
        dataset: dict,
        params: str,
        job_id: str,
        researcher_id: str,
        history_monitor: HistoryMonitor,
        aggregator_args: Dict[str, Any],
        node_args: Dict,
        round_number: int = 0,
        dlp_and_loading_block_metadata: Optional[Tuple[dict, List[dict]]] = None,
        aux_vars: Optional[List[str]] = None,
    ) -> None:
        """Constructor of the class

        Args:
            training_plan: code of the training plan for this round
            training_plan_class: class name of the training plan
            model_kwargs: contains model args. Defaults to None.
            training_kwargs: contains training arguments. Defaults to None.
            training: whether to perform a model training or just to perform a validation check (model infering)
            dataset: dataset details to use in this round. It contains the dataset name, dataset's id,
                data path, its shape, its description... . Defaults to None.
            params: parameters of the model
            job_id: job id
            researcher_id: researcher id
            history_monitor: Sends real-time feed-back to end-user during training
            aggregator_args: Arguments managed by and shared with the
                researcher-side aggregator.
            node_args: command line arguments for node. Can include:
                - `gpu (bool)`: propose use a GPU device if any is available.
                - `gpu_num (Union[int, None])`: if not None, use the specified GPU device instead of default
                    GPU device if this GPU device is available.
                - `gpu_only (bool)`: force use of a GPU device if any available, even if researcher
                    doesn't request for using a GPU.
            dlp_and_loading_block_metadata: Data loading plan to apply, or None if no DLP for this round.
            round_number: number of the iteration for this experiment
            aux_var: auxiliary variables of the model.
        """

        self._use_secagg: bool = False
        self.dataset = dataset
        self.training_plan_source = training_plan
        self.training_plan_class = training_plan_class
        self.params = params
        self.job_id = job_id
        self.researcher_id = researcher_id
        self.history_monitor = history_monitor
        self.aggregator_args = aggregator_args
        self.aux_vars = aux_vars or []
        self.node_args = node_args
        self.training = training
        self._dlp_and_loading_block_metadata = dlp_and_loading_block_metadata
        self.training_kwargs = training_kwargs
        self.model_arguments = model_kwargs

        # Class attributes
        self.tp_security_manager = TrainingPlanSecurityManager()
        self.training_plan = None
        self.testing_arguments = None
        self.loader_arguments = None
        self.training_arguments = None
        self._secagg_crypter = SecaggCrypter()
        self._secagg_clipping_range = None
        self._round = round_number
        self._biprime = None
        self._servkey = None
        self._node_state_manager: NodeStateManager = NodeStateManager(environ['DB_PATH'])

        self._keep_files_dir = tempfile.mkdtemp(prefix=environ['TMP_DIR'])
        atexit.register(lambda: shutil.rmtree(self._keep_files_dir))  # remove directory


    def _initialize_validate_training_arguments(self) -> Optional[Dict[str, Any]]:
        """Initialize and validate requested experiment/training arguments.

        Returns:
            A dictionary containing the error message if an error is triggered while parsing training and testing
            arguments, None otherwise.
        """
        try:
            self.training_arguments = TrainingArgs(self.training_kwargs, only_required=False)
            self.testing_arguments = self.training_arguments.testing_arguments()
            self.loader_arguments = self.training_arguments.loader_arguments()
        except FedbiomedUserInputError as e:
            return self._send_round_reply(success=False, message=repr(e))
        except Exception as e:
            msg = 'Unexpected error while validating training argument'
            logger.debug(f"{msg}: {repr(e)}")
            return self._send_round_reply(success=False, message=f'{msg}. Please contact system provider')

<<<<<<< HEAD

    def initialize_node_state_manager(self, previous_state_id: Optional[str] = None):
        """Initializes [`NodeStateManager`][fedbiomed.node.node_state_manager.NodeStateManager]. 
=======
        return None

    def initialize_arguments(self,
                             previous_state_id: Optional[str] = None) -> Optional[Dict[str, Any]]:
        """Initializes arguments for training and testing and the NodeStateManager, the latter handling
        Node state loading and saving.
>>>>>>> e13829c8

        Args:
            previous_state_id: previous Node state id. Defaults to None (which is the state_id default value for the first Round).

        Returns:
            A dictionary containing the error message if an error is triggered while parsing training and testing
            arguments, None otherwise.
        """
        # initialize Node State Manager
        self._node_state_manager.initialize(previous_state_id=previous_state_id,
                                            testing=not self.training)
        return self._initialize_validate_training_arguments()


    def _configure_secagg(
            self,
            secagg_servkey_id: Union[str, None] = None,
            secagg_biprime_id: Union[str, None] = None,
            secagg_random: Union[float, None] = None,
    ):
        """Validates secure aggregation status

        Args:
            secagg_servkey_id: Secure aggregation ID attached to the train request
            secagg_biprime_id: Secure aggregation Biprime context id that is going to be used for encryption
            secagg_random: Random number to validate encryption

        Returns:
            True if secure aggregation should be used.

        Raises:
            FedbiomedRoundError: incoherent secure aggregation status
        """

        secagg_all_none = all([s is None for s in (secagg_servkey_id, secagg_biprime_id)])
        secagg_all_defined = all([s is not None for s in (secagg_servkey_id, secagg_biprime_id)])

        if not secagg_all_none and not secagg_all_defined:
            raise FedbiomedRoundError(f"{ErrorNumbers.FB314.value}: Missing secagg context. Please make sure that "
                                      f"train request contains both `secagg_servkey_id` and `secagg_biprime_id`.")

        if environ["FORCE_SECURE_AGGREGATION"] and secagg_all_none:
            raise FedbiomedRoundError(f"{ErrorNumbers.FB314.value}: Node requires to apply secure aggregation but "
                                      f"Secure aggregation context for the training is not defined.")

        if secagg_all_defined and not environ["SECURE_AGGREGATION"]:
            raise FedbiomedRoundError(
                f"{ErrorNumbers.FB314.value} Secure aggregation is not activated on the node."
            )

        if secagg_all_defined and secagg_random is None:
            raise FedbiomedRoundError(
                f"{ErrorNumbers.FB314.value} Secure aggregation requires to have random value to validate "
                f"secure aggregation correctness. Please add `secagg_random` to the train request"
            )

        if secagg_all_defined:
            self._biprime = BPrimeManager.get(secagg_id=secagg_biprime_id)
            self._servkey = SKManager.get(secagg_id=secagg_servkey_id, job_id=self.job_id)

            if self._biprime is None:
                raise FedbiomedRoundError(f"{ErrorNumbers.FB314.value}: Biprime for secagg: {secagg_biprime_id} "
                                          f"is not existing. Aborting train request.")

            if self._servkey is None:
                raise FedbiomedRoundError(f"{ErrorNumbers.FB314.value}: Server-key/user-key share for "
                                          f"secagg: {secagg_servkey_id} is not existing. "
                                          f"Aborting train request.")

        return secagg_all_defined


    def run_model_training(
            self,
            secagg_arguments: Union[Dict, None] = None,
    ) -> Dict[str, Any]:
        """Runs one round of model training

        Args:
            secagg_arguments:
                - secagg_servkey_id: Secure aggregation Servkey context id. None means that the parameters
                    are not going to be encrypted
                - secagg_biprime_id: Secure aggregation Biprime context ID.
                - secagg_random: Float value to validate secure aggregation on the researcher side

        Returns:
            Returns the corresponding node message, training reply instance
        """
        # Validate secagg status. Raises error if the training request is not compatible with
        # secure aggregation settings
        try:
            secagg_arguments = {} if secagg_arguments is None else secagg_arguments
            self._use_secagg = self._configure_secagg(
                secagg_servkey_id=secagg_arguments.get('secagg_servkey_id'),
                secagg_biprime_id=secagg_arguments.get('secagg_biprime_id'),
                secagg_random=secagg_arguments.get('secagg_random')
            )
        except FedbiomedRoundError as e:
            return self._send_round_reply(success=False, message=str(e))

<<<<<<< HEAD
        # Initialize and validate requested experiment/training arguments.
        try:
            self.initialize_validate_training_arguments()
        except FedbiomedUserInputError as e:
            return self._send_round_reply(success=False, message=repr(e))

        # Validate and load training plan
        if environ["TRAINING_PLAN_APPROVAL"]:
            approved, training_plan_ = self.tp_security_manager.\
                check_training_plan_status(
                    self.training_plan_source,
                    TrainingPlanApprovalStatus.APPROVED)
            
            if not approved:
                return self._send_round_reply(
                    False,
                    f'Requested training plan is not approved by the node: {environ["NODE_ID"]}')
=======
        # Download and validate the training plan.
        # Download the model weights and any auxiliary information.
        try:
            # module name cannot contain dashes
            import_module = 'training_plan_' + str(uuid.uuid4().hex)
            status, _ = self.repository.download_file(self.training_plan_url,
                                                      import_module + '.py')

            if status != 200:
                error_message = "Cannot download training plan file: " + self.training_plan_url
                return self._send_round_reply(success=False, message=error_message)
>>>>>>> e13829c8
            else:
                logger.info(f'Training plan has been approved by the node {training_plan_["name"]}', 
                            researcher_id=self.researcher_id)

        # Import training plan, save to file, reload, instantiate a training plan
        try:
            CurrentTPModule, CurrentTrainingPlan = utils.import_class_from_spec(
                code=self.training_plan_source, class_name=self.training_plan_class)
            self.training_plan = CurrentTrainingPlan()
        except Exception as e:
            error_message = "Cannot instantiate training plan object."
            return self._send_round_reply(success=False, message=error_message)

        # save and load training plan to a file to be sure
        # 1. a file is associated to training plan so we can read its source, etc.
        # 2. all dependencies are applied
        training_plan_module = 'my_model_' + str(uuid.uuid4())
        training_plan_file = os.path.join(self._keep_files_dir, training_plan_module + '.py')
        try:
            self.training_plan.save_code(training_plan_file, from_code=self.training_plan_source)
        except Exception as e:
            error_message = "Cannot save the training plan to a local tmp dir"
            logger.error(f"Cannot save the training plan to a local tmp dir : {e}")
            return self._send_round_reply(success=False, message=error_message)

        del CurrentTrainingPlan
        del CurrentTPModule

        try:
            CurrentTPModule, self.training_plan = utils.import_class_object_from_file(
                training_plan_file, self.training_plan_class)
        except Exception as e:
            error_message = "Cannot load training plan object from file."
            return self._send_round_reply(success=False, message=error_message)

        try:
            self.training_plan.post_init(model_args=self.model_arguments,
                                         training_args=self.training_arguments,
                                         aggregator_args=self.aggregator_args)
        except Exception as e:
            error_message = "Can't initialize training plan with the arguments."
            return self._send_round_reply(success=False, message=error_message)

        # load node state
        previous_state_id = self._node_state_manager.previous_state_id
        if previous_state_id is not None:
            try:
                self._load_round_state(previous_state_id)
            except Exception:
                # don't send error details
                return self._send_round_reply(success=False, message="Can't read previous node state.")

        # Load model parameters received from researcher
        try:
            self.training_plan.set_model_params(self.params)
        except Exception as e:
            error_message = "Cannot initialize model parameters."
            return self._send_round_reply(success=False, message=error_message)
        # ---------------------------------------------------------------------

        # Process Optimizer auxiliary variables, if any.
        error_message = self.process_optim_aux_var()
        if error_message:
            return self._send_round_reply(success=False, message=error_message)

        # Split training and validation data -------------------------------------
        try:

            self._set_training_testing_data_loaders()
        except FedbiomedError as fe:
            error_message = f"Can not create validation/train data: {repr(fe)}"
            self._send_round_reply(success=False, message=error_message)
        except Exception as e:
            error_message = f"Undetermined error while creating data for training/validation. Can not create " \
                            f"validation/train data: {repr(e)}"
            self._send_round_reply(success=False, message=error_message)
        # ------------------------------------------------------------------------


        # Validation Before Training
        if self.testing_arguments.get('test_on_global_updates', False) is not False:

            # Last control to make sure validation data loader is set.
            if self.training_plan.testing_data_loader is not None:
                try:
                    self.training_plan.testing_routine(metric=self.testing_arguments.get('test_metric', None),
                                                       metric_args=self.testing_arguments.get('test_metric_args', {}),
                                                       history_monitor=self.history_monitor,
                                                       before_train=True)
                except FedbiomedError as e:
                    logger.error(f"{ErrorNumbers.FB314}: During the validation phase on global parameter updates; "
                                 f"{repr(e)}", researcher_id=self.researcher_id)
                except Exception as e:
                    logger.error(f"Undetermined error during the testing phase on global parameter updates: "
                                 f"{repr(e)}", researcher_id=self.researcher_id)
            else:
                logger.error(f"{ErrorNumbers.FB314}: Can not execute validation routine due to missing testing dataset"
                             f"Please make sure that `test_ratio` has been set correctly", 
                             researcher_id=self.researcher_id)

        # If training is activated.
        if self.training:
            results = {}

            # Perform the training round.
            if self.training_plan.training_data_loader is not None:
                try:
                    rtime_before = time.perf_counter()
                    ptime_before = time.process_time()
                    self.training_plan.training_routine(history_monitor=self.history_monitor,
                                                        node_args=self.node_args)
                    rtime_after = time.perf_counter()
                    ptime_after = time.process_time()
                except Exception as exc:
                    error_message = f"Cannot train model in round: {repr(exc)}"
                    return self._send_round_reply(success=False, message=error_message)

            # Collect Optimizer auxiliary variables, if any.
            try:
                results['optim_aux_var'] = self.collect_optim_aux_var()
            except (FedbiomedOptimizerError, FedbiomedRoundError) as exc:
                error_message = f"Cannot collect Optimizer auxiliary variables: {repr(exc)}"
                return self._send_round_reply(success=False, message=error_message)

            # Validation after training
            if self.testing_arguments.get('test_on_local_updates', False) is not False:

                if self.training_plan.testing_data_loader is not None:
                    try:
                        self.training_plan.testing_routine(metric=self.testing_arguments.get('test_metric', None),
                                                           metric_args=self.testing_arguments.get('test_metric_args',
                                                                                                  {}),
                                                           history_monitor=self.history_monitor,
                                                           before_train=False)
                    except FedbiomedError as e:
                        logger.error(
                            f"{ErrorNumbers.FB314.value}: During the validation phase on local parameter updates; "
                            f"{repr(e)}", researcher_id=self.researcher_id)
                    except Exception as e:
                        logger.error(f"Undetermined error during the validation phase on local parameter updates"
                                     f"{repr(e)}", researcher_id=self.researcher_id)
                else:
                    logger.error(
                        f"{ErrorNumbers.FB314.value}: Can not execute validation routine due to missing testing "
                        f"dataset please make sure that test_ratio has been set correctly", 
                        researcher_id=self.researcher_id)

<<<<<<< HEAD
            results["sample_size"] = len(self.training_plan.training_data_loader.dataset)
=======
            # FIXME: this will fail if `self.training_plan.training_data_loader = None` (see issue )
            sample_size = len(self.training_plan.training_data_loader.dataset)
>>>>>>> e13829c8

            results["encrypted"] = False
            model_weights = self.training_plan.after_training_params(flatten=self._use_secagg)

            if self._use_secagg:

                logger.info("Encrypting model parameters. This process can take some time depending on model size.",
                            researcher_id=self.researcher_id)

                encrypt = functools.partial(
                    self._secagg_crypter.encrypt,
                    num_nodes=len(self._servkey["parties"]) - 1,  # -1: don't count researcher
                    current_round=self._round,
                    key=self._servkey["context"]["server_key"],
                    biprime=self._biprime["context"]["biprime"],
                    weight=results["sample_size"],
                    clipping_range=secagg_arguments.get('secagg_clipping_range')
                )
                model_weights = encrypt(params=model_weights)
                results["encrypted"] = True
                results["encryption_factor"] = encrypt(params=[secagg_arguments["secagg_random"]])
                logger.info("Encryption is completed!", 
                            researcher_id=self.researcher_id)

<<<<<<< HEAD
            results['params'] = model_weights
=======
            try:
                # Nota: for simplicty sake, we are saving Node state even if test_ratio = 1
                self._save_round_state()
            except Exception:
                # don't send details to researcher
                return self._send_round_reply(success=False, message="Can't save new node state.")

            results['researcher_id'] = self.researcher_id
            results['job_id'] = self.job_id
            results['state_id'] = self._node_state_manager.state_id
            results['model_weights'] = model_weights
            results['node_id'] = environ['NODE_ID']
>>>>>>> e13829c8
            results['optimizer_args'] = self.training_plan.optimizer_args()
            results['state_id'] = self._node_state_manager.state_id

<<<<<<< HEAD
            try:
                self._save_round_state()
            except Exception:
                # don't send details to researcher
                return self._send_round_reply(success=False, message="Can't save new node state.")
=======
>>>>>>> e13829c8

            # end : clean the namespace
            try:
                del self.training_plan
<<<<<<< HEAD
                del CurrentTPModule
            except Exception:
                logger.debug(f'Exception raised while deleting training plan instance')

=======
                del import_module
            except Exception as e:
                logger.debug(f'Exception raise while deleting training plan instance: {repr(e)}')

            # save collected statistics
>>>>>>> e13829c8
            return self._send_round_reply(success=True,
                                          timing={'rtime_training': rtime_after - rtime_before,
                                                  'ptime_training': ptime_after - ptime_before},
                                          extend_with=results)
        else:
            # Only for validation
            return self._send_round_reply(success=True)


    def _send_round_reply(
            self,
            success: bool = False,
            message: str = '',
            extend_with: Optional[Dict] = None,
            timing: dict = {},
    ) -> None:
        """Sends reply to researcher after training/validation.

        Message content changes based on success status.

        Args:
            success: Declares whether training/validation is successful
            message: Message regarding the process.
            extend_with: Extends the train reply
            timing: Timing statistics
        """

        if extend_with is None:
            extend_with = {}

        # If round is not successful log error message
        return NodeMessages.format_outgoing_message(
            {'node_id': environ['NODE_ID'],
             'job_id': self.job_id,
             'state_id': self._node_state_manager.state_id,
             'researcher_id': self.researcher_id,
             'command': 'train',
             'success': success,
             'dataset_id': self.dataset['dataset_id'] if success else '',
             'msg': message,
             'timing': timing,
             **extend_with})


    def process_optim_aux_var(self) -> Optional[str]:
        """Process researcher-emitted Optimizer auxiliary variables, if any.

        Returns:
            Error message, empty if the operation was successful.
        """
        # Early-exit if there are no auxiliary variables to process.
        if not any(self.aux_vars):
            return
        

        aux_vars = {}
        aux_vars.update(self.aux_vars[0])
        aux_vars.update(self.aux_vars[1])

        # Fetch the training plan's BaseOptimizer.
        try:
            optimizer = self._get_base_optimizer()
        except FedbiomedRoundError as exc:
            return str(exc)

        # Verify that the BaseOptimizer wraps an Optimizer.
        if not isinstance(optimizer.optimizer, Optimizer):
            return (
                "Received Optimizer auxiliary variables, but the "
                "TrainingPlan does not manage a compatible Optimizer."
            )
        # Pass auxiliary variables to the Optimizer.
        try:
            optimizer.optimizer.set_aux(aux_vars)
        except FedbiomedOptimizerError as exc:
            return (
                "TrainingPlan Optimizer failed to ingest the provided "
                f"auxiliary variables: {repr(exc)}"
            )

        return

    def _load_round_state(self, state_id: str) -> None:
        """Loads optimizer state of previous `Round`, given a `state_id`.

        Loads optimizer with default values if optimizer entry hasnot been found
        or if Optimizer type has changed between current and previous `Round`. Should
        be called at the begining of a `Round`, before training a model.
        If loading fails, skip the loading part and loads `Optimizer` with default values.

        Args:
            state_id: state_id from which to recover `Node`'s state

        Raises:
            FedbiomedRoundError: raised if `Round` doesnot have any `job_id` attribute.

        Returns:
            True
        """

        # define here all the object that should be reloaded from the node state database
        state = self._node_state_manager.get(self.job_id, state_id)

        optimizer_wrapper = self._get_base_optimizer()  # optimizer from TrainingPlan
        if state['optimizer_state'] is not None and \
           str(optimizer_wrapper.__class__) == state['optimizer_state']['optimizer_type']:

            optim_state_path = state['optimizer_state'].get('state_path')
            try:
                optim_state = Serializer.load(optim_state_path)

                optimizer_wrapper.load_state(optim_state, load_from_state=True)
                logger.debug(f"Optimizer loaded state {optim_state}")
                logger.info(f"State {state_id} loaded")

            except Exception as err:
                logger.warning(f"Loading Optimizer from state {state_id} failed ... Resuming Experiment with default"
                               "Optimizer state.")
                logger.debug(f" Error detail {err}")

        # add below other components that need to be reloaded from node state database


    def _save_round_state(self) -> Dict:
        """Saves `Round` state (mainly Optimizer state) in database through
        [`NodeStateManager`][fedbiomed.node.node_state_manager.NodeStateManager].

        Some piece of information such as Optimizer state are also aved in files (located under
        $FEDBIOMED_DIR/var/node_state<node_id>/job_id_<job_id>/).
        Should be called at the end of a `Round`, once the model has been trained.

        Entries saved in State:
        - optimizer_state:
            - optimizer_type (str)
            - state_path (str)

        Returns:
            `Round` state that will be saved in the database.
        """

        state: Dict[str, Any] = {}
        _success: bool = True

        # saving optimizer state
        optimizer = self._get_base_optimizer()

        optimizer_state = optimizer.save_state()
        if optimizer_state is not None:
            # this condition was made so we dont save stateless optimizers
            optim_path = self._node_state_manager.generate_folder_and_create_file_name(
                self.job_id,
                self._round,
                NodeStateFileName.OPTIMIZER
            )
            Serializer.dump(optimizer_state, path=optim_path)
            logger.debug("Saving optim state")

            optimizer_state_entry: Dict = {
                'optimizer_type': str(optimizer.__class__),
                'state_path': optim_path
            }
            # FIXME: we do not save auxiliary variables for scaffold, but not sure about what to do

        else:
            logger.warning(f"Unable to save optimizer state of type {type(optimizer)}. Skipping...")
            _success = False
            optimizer_state_entry = None
        state['optimizer_state'] = optimizer_state_entry
        # add here other object states (ie model state, ...)

        # save completed node state

        self._node_state_manager.add(self.job_id, state)
        if _success:
            logger.debug("Node state saved into DataBase")
        else:
            logger.debug("Node state has been partially saved into the Database")

        return state

    def collect_optim_aux_var(self) -> Dict[str, Any]:
        """Collect auxiliary variables from the wrapped Optimizer, if any.

        If the TrainingPlan does not use a Fed-BioMed Optimizer, return an
        empty dict. If it does not hold any BaseOptimizer however, raise a
        FedbiomedRoundError.

        Returns:
            Auxiliary variables
        """
        optimizer = self._get_base_optimizer()
        if isinstance(optimizer.optimizer, Optimizer):
            aux_var = optimizer.optimizer.get_aux()

            if aux_var and self._use_secagg:
                # TODO: remove the following warning when secagg compatibility has been fixed
                # if secagg is used, raise a warning that encryption is not working with auxiliary variable
<<<<<<< HEAD
                logger.warning(f'Node {environ["NODE_ID"]} optimizer is sending auxiliary variables to the '
                               'Researcher, but those are not encrypted with SecAgg.'
                               'Auxiliary Variables may contain sensitive information about the Nodes.'
                               'This issue will be fixed in a future version of Fed-BioMed',
                               researcher_id=self.researcher_id)
=======
                logger.warning(f'Node {environ["NODE_ID"]} optimizer is sending auxiliary variables to the Researcher, '
                               'but those are not encrypted with SecAgg.'
                               'Auxiliary Variables may contain sensitive information about the Nodes.'
                               'This issue will be fixed in a future version of Fed-BioMed')
>>>>>>> e13829c8
            return aux_var
        return {}

    def _get_base_optimizer(self) -> BaseOptimizer:
        """Return the training plan's BaseOptimizer, or raise a FedbiomedRoundError.

        This method is merely a failsafe for the case when the training plan's
        optimizer initialization step is malfunctioning, which should never
        happen, lest the end-user writes wrongful code.

        Returns:
            Optimizer defined in training plan
        """
        optimizer = self.training_plan.optimizer()
        if optimizer is None:
            raise FedbiomedRoundError(
                "The TrainingPlan does not hold a BaseOptimizer after "
                "being initialized."
            )
        return optimizer

    def _set_training_testing_data_loaders(self):
        """
        Method for setting training and validation data loaders based on the training and validation
        arguments.
        """

        # Set requested data path for model training and validation
        self.training_plan.set_dataset_path(self.dataset['path'])

        # Get validation parameters
        test_ratio = self.testing_arguments.get('test_ratio', 0)
        test_global_updates = self.testing_arguments.get('test_on_global_updates', False)
        test_local_updates = self.testing_arguments.get('test_on_local_updates', False)

        # Inform user about mismatch arguments settings
        if test_ratio != 0 and test_local_updates is False and test_global_updates is False:
            logger.warning("Validation will not be perform for the round, since there is no validation activated. "
                           "Please set `test_on_global_updates`, `test_on_local_updates`, or both in the "
                           "experiment.",
                           researcher_id=self.researcher_id)

        if test_ratio == 0 and (test_local_updates is False or test_global_updates is False):
            logger.warning(
                'There is no validation activated for the round. Please set flag for `test_on_global_updates`'
                ', `test_on_local_updates`, or both. Splitting dataset for validation will be ignored',
                researcher_id=self.researcher_id
            )

        # Setting validation and train subsets based on test_ratio
        training_data_loader, testing_data_loader = self._split_train_and_test_data(test_ratio=test_ratio)
        # Set models validating and training parts for training plan
        self.training_plan.set_data_loaders(train_data_loader=training_data_loader,
                                            test_data_loader=testing_data_loader)

    def _split_train_and_test_data(self, test_ratio: float = 0):
        """
        Method for splitting training and validation data based on training plan type. It sets
        `dataset_path` for training plan and calls `training_data` method of training plan.

        Args:
            test_ratio: The ratio that represent validating partition. Default is 0, means that
                            all the samples will be used for training.

        Raises:

            FedbiomedRoundError: - When the method `training_data` of training plan
                                    has unsupported arguments.
                                 - Error while calling `training_data` method
                                 - If the return value of `training_data` is not an instance of
                                   `fedbiomed.common.data.DataManager`.
                                 - If `load` method of DataManager returns an error
        """
        training_plan_type = self.training_plan.type()
        try:
            data_manager = self.training_plan.training_data()
        except TypeError as e:
            raise FedbiomedRoundError(f"{ErrorNumbers.FB314.value}, `The method `training_data` of the "
                                      f"{str(training_plan_type)} should not take any arguments."
                                      f"Instead, the following error occurred: {repr(e)}")
        except Exception as e:
            raise FedbiomedRoundError(f"{ErrorNumbers.FB314.value}, `The method `training_data` of the "
                                      f"{str(training_plan_type)} has failed: {repr(e)}")

        # Check whether training_data returns proper instance
        # it should be always Fed-BioMed DataManager
        if not isinstance(data_manager, DataManager):
            raise FedbiomedRoundError(f"{ErrorNumbers.FB314.value}: The method `training_data` should return an "
                                      f"object instance of `fedbiomed.common.data.DataManager`, "
                                      f"not {type(data_manager)}")

        # Set loader arguments
        data_manager.extend_loader_args(self.loader_arguments)

        # Specific datamanager based on training plan
        try:
            # This data manager can be data manager for PyTorch or Sk-Learn
            data_manager.load(tp_type=training_plan_type)
        except FedbiomedError as e:
            raise FedbiomedRoundError(f"{ErrorNumbers.FB314.value}: Error while loading data manager; {repr(e)}")
        # Get dataset property
        if hasattr(data_manager.dataset, "set_dataset_parameters"):
            dataset_parameters = self.dataset.get("dataset_parameters", {})
            data_manager.dataset.set_dataset_parameters(dataset_parameters)

        if self._dlp_and_loading_block_metadata is not None:
            if hasattr(data_manager.dataset, 'set_dlp'):
                dlp = DataLoadingPlan().deserialize(*self._dlp_and_loading_block_metadata)
                data_manager.dataset.set_dlp(dlp)
            else:
                raise FedbiomedRoundError(f"{ErrorNumbers.FB314.value}: Attempting to set DataLoadingPlan "
                                          f"{self._dlp_and_loading_block_metadata['name']} on dataset of type "
                                          f"{data_manager.dataset.__class__.__name__} which is not enabled.")

        # All Framework based data managers have the same methods
        # If testing ratio is 0,
        # self.testing_data will be equal to None
        # self.training_data will be equal to all samples
        # If testing ratio is 1,
        # self.testing_data will be equal to all samples
        # self.training_data will be equal to None

        # Split dataset as train and test
        return data_manager.split(test_ratio=test_ratio)<|MERGE_RESOLUTION|>--- conflicted
+++ resolved
@@ -137,18 +137,12 @@
             logger.debug(f"{msg}: {repr(e)}")
             return self._send_round_reply(success=False, message=f'{msg}. Please contact system provider')
 
-<<<<<<< HEAD
-
-    def initialize_node_state_manager(self, previous_state_id: Optional[str] = None):
-        """Initializes [`NodeStateManager`][fedbiomed.node.node_state_manager.NodeStateManager]. 
-=======
         return None
 
     def initialize_arguments(self,
                              previous_state_id: Optional[str] = None) -> Optional[Dict[str, Any]]:
         """Initializes arguments for training and testing and the NodeStateManager, the latter handling
         Node state loading and saving.
->>>>>>> e13829c8
 
         Args:
             previous_state_id: previous Node state id. Defaults to None (which is the state_id default value for the first Round).
@@ -248,13 +242,6 @@
             )
         except FedbiomedRoundError as e:
             return self._send_round_reply(success=False, message=str(e))
-
-<<<<<<< HEAD
-        # Initialize and validate requested experiment/training arguments.
-        try:
-            self.initialize_validate_training_arguments()
-        except FedbiomedUserInputError as e:
-            return self._send_round_reply(success=False, message=repr(e))
 
         # Validate and load training plan
         if environ["TRAINING_PLAN_APPROVAL"]:
@@ -267,19 +254,6 @@
                 return self._send_round_reply(
                     False,
                     f'Requested training plan is not approved by the node: {environ["NODE_ID"]}')
-=======
-        # Download and validate the training plan.
-        # Download the model weights and any auxiliary information.
-        try:
-            # module name cannot contain dashes
-            import_module = 'training_plan_' + str(uuid.uuid4().hex)
-            status, _ = self.repository.download_file(self.training_plan_url,
-                                                      import_module + '.py')
-
-            if status != 200:
-                error_message = "Cannot download training plan file: " + self.training_plan_url
-                return self._send_round_reply(success=False, message=error_message)
->>>>>>> e13829c8
             else:
                 logger.info(f'Training plan has been approved by the node {training_plan_["name"]}', 
                             researcher_id=self.researcher_id)
@@ -427,12 +401,8 @@
                         f"dataset please make sure that test_ratio has been set correctly", 
                         researcher_id=self.researcher_id)
 
-<<<<<<< HEAD
+            # FIXME: this will fail if `self.training_plan.training_data_loader = None` (see issue )
             results["sample_size"] = len(self.training_plan.training_data_loader.dataset)
-=======
-            # FIXME: this will fail if `self.training_plan.training_data_loader = None` (see issue )
-            sample_size = len(self.training_plan.training_data_loader.dataset)
->>>>>>> e13829c8
 
             results["encrypted"] = False
             model_weights = self.training_plan.after_training_params(flatten=self._use_secagg)
@@ -457,49 +427,23 @@
                 logger.info("Encryption is completed!", 
                             researcher_id=self.researcher_id)
 
-<<<<<<< HEAD
             results['params'] = model_weights
-=======
-            try:
-                # Nota: for simplicty sake, we are saving Node state even if test_ratio = 1
-                self._save_round_state()
-            except Exception:
-                # don't send details to researcher
-                return self._send_round_reply(success=False, message="Can't save new node state.")
-
-            results['researcher_id'] = self.researcher_id
-            results['job_id'] = self.job_id
-            results['state_id'] = self._node_state_manager.state_id
-            results['model_weights'] = model_weights
-            results['node_id'] = environ['NODE_ID']
->>>>>>> e13829c8
             results['optimizer_args'] = self.training_plan.optimizer_args()
             results['state_id'] = self._node_state_manager.state_id
 
-<<<<<<< HEAD
             try:
                 self._save_round_state()
             except Exception:
                 # don't send details to researcher
                 return self._send_round_reply(success=False, message="Can't save new node state.")
-=======
->>>>>>> e13829c8
 
             # end : clean the namespace
             try:
                 del self.training_plan
-<<<<<<< HEAD
                 del CurrentTPModule
             except Exception:
                 logger.debug(f'Exception raised while deleting training plan instance')
 
-=======
-                del import_module
-            except Exception as e:
-                logger.debug(f'Exception raise while deleting training plan instance: {repr(e)}')
-
-            # save collected statistics
->>>>>>> e13829c8
             return self._send_round_reply(success=True,
                                           timing={'rtime_training': rtime_after - rtime_before,
                                                   'ptime_training': ptime_after - ptime_before},
@@ -697,18 +641,11 @@
             if aux_var and self._use_secagg:
                 # TODO: remove the following warning when secagg compatibility has been fixed
                 # if secagg is used, raise a warning that encryption is not working with auxiliary variable
-<<<<<<< HEAD
                 logger.warning(f'Node {environ["NODE_ID"]} optimizer is sending auxiliary variables to the '
                                'Researcher, but those are not encrypted with SecAgg.'
                                'Auxiliary Variables may contain sensitive information about the Nodes.'
                                'This issue will be fixed in a future version of Fed-BioMed',
                                researcher_id=self.researcher_id)
-=======
-                logger.warning(f'Node {environ["NODE_ID"]} optimizer is sending auxiliary variables to the Researcher, '
-                               'but those are not encrypted with SecAgg.'
-                               'Auxiliary Variables may contain sensitive information about the Nodes.'
-                               'This issue will be fixed in a future version of Fed-BioMed')
->>>>>>> e13829c8
             return aux_var
         return {}
 
