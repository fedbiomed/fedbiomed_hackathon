--- conflicted
+++ resolved
@@ -10,13 +10,9 @@
 import os
 import sys
 import time
-<<<<<<< HEAD
 import inspect
 import importlib
 import functools
-from typing import Dict, Union, Any, Optional, Tuple, List
-=======
->>>>>>> e5f97008
 import uuid
 from typing import Dict, Union, Any, Optional, Tuple, List
 
@@ -32,10 +28,7 @@
 
 from fedbiomed.node.environ import environ
 from fedbiomed.node.history_monitor import HistoryMonitor
-<<<<<<< HEAD
 from fedbiomed.node.secagg_manager import SKManager
-=======
->>>>>>> e5f97008
 from fedbiomed.node.training_plan_security_manager import TrainingPlanSecurityManager
 from fedbiomed.common.secagg import SecaggCrypter
 
@@ -139,16 +132,13 @@
                         success, param_path, error_msg = self.download_file(url, f"{arg_name}_{uuid.uuid4()}.mpk")
                         if not success:
                             return success, error_msg
-<<<<<<< HEAD
                         else:
                             # FIXME: should we load parameters here or in the training plan
                             self.aggregator_args[arg_name] = {'param_path': param_path,
                                                               # 'params': training_plan.load(param_path,
                                                               # update_model=True)
                                                               }
-=======
                         self.aggregator_args[arg_name] = Serializer.load(param_path)
->>>>>>> e5f97008
             return True, ''
         else:
             return True, "no file downloads required for aggregator args"
@@ -305,13 +295,8 @@
 
         # import model params into the training plan instance
         try:
-<<<<<<< HEAD
-
-            self.training_plan.load(params_path)
-=======
             params = Serializer.load(params_path)["model_weights"]
             self.training_plan.set_model_params(params)
->>>>>>> e5f97008
         except Exception as e:
             error_message = f"Cannot initialize model parameters: {repr(e)}"
             return self._send_round_reply(success=False, message=error_message)
@@ -389,7 +374,7 @@
             results["encrypted"] = False
 
             # Upload results
-            model_params = self.training_plan.after_training_params(flatten=self._use_secagg)
+            model_weights = self.training_plan.after_training_params(flatten=self._use_secagg)
             if self._use_secagg:
                 logger.info("Encrypting model parameters. This process can take some time depending on model size.")
 
@@ -401,7 +386,7 @@
                     key=2260757152640263164762776250925485249039891452124112948393147805470505162677417064913250186706218493119506292103556873673625625590265425375604768842293472321890420091495434984922065738854716777674470693221420511630643937689992833130298317921661022054586391205651703515097226643704569097169143127326136781709059667828429584566037215689194678196477657522989801707350225314154489521604389933917917967701606500324519577976038434981338837975962455479718560304276929126953471279630446247107477953508603057603884619173981219053601057407081652801221229346652737917099857793966231626162340645155229158124690518984575700392390,
                     weight=sample_size,
                 )
-                model_params = encrypt(params=model_params)
+                model_params = encrypt(params=model_weights)
                 results["encrypted"] = True
                 results["encryption_factor"] = encrypt(params=[secagg_random])
 
@@ -409,16 +394,9 @@
 
             results['researcher_id'] = self.researcher_id
             results['job_id'] = self.job_id
-<<<<<<< HEAD
-            results['model_params'] = model_params
+            results['model_weights'] = model_weights
             results['node_id'] = environ['NODE_ID']
             results['optimizer_args'] = self.training_plan.optimizer_args()
-=======
-            results['model_weights'] = self.training_plan.after_training_params()
-            results['node_id'] = environ['NODE_ID']
-            results['optimizer_args'] = self.training_plan.optimizer_args()
-            sample_size = len(self.training_plan.training_data_loader.dataset)
->>>>>>> e5f97008
 
             try:
                 # TODO: add validation status to these results?
@@ -535,7 +513,6 @@
                                  - If `load` method of DataManager returns an error
         """
 
-        print(self.training_plan.dataset_path)
         training_plan_type = self.training_plan.type()
 
         # Inspect the arguments of the method `training_data`, because this
