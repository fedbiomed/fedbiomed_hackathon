--- conflicted
+++ resolved
@@ -402,11 +402,7 @@
         # self.testing_data will be equal to None
 
         # Split dataset as train and test
-<<<<<<< HEAD
-        self.training_data_loader, self.testing_data_loader = data_manager.split(test_ratio=test_ratio)
-=======
         return data_manager.split(test_ratio=test_ratio)
 
->>>>>>> f3821313
         # If testing is inactive following method can be called to load all samples as train
         # self.train_data = sp.da_data_manager.load_all_samples()