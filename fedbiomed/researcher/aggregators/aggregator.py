--- conflicted
+++ resolved
@@ -65,12 +65,6 @@
         """
         return self._aggregator_args or {}, {}
 
-<<<<<<< HEAD
-    def save_state(self,
-                   training_plan: Optional[BaseTrainingPlan] = None,
-                   breakpoint_path: Optional[str] = None,
-                   **aggregator_args_create) -> Dict[str, Any]:
-=======
     # def scaling(self, model_param: dict, *args, **kwargs) -> dict:
     #     """Should be overwritten by child if a scaling operation is involved in aggregator"""
     #     return model_param
@@ -80,7 +74,6 @@
         breakpoint_path: Optional[str] = None,
         **aggregator_args_create: Any,
     ) -> Dict[str, Any]:
->>>>>>> f4cc87f5
         """
         use for breakpoints. save the aggregator state
         """
@@ -111,18 +104,10 @@
         }
         return state
 
-<<<<<<< HEAD
-    def _save_arg_to_file(self, training_plan: BaseTrainingPlan, breakpoint_path: str, arg_name: str,
-                          node_id: str, arg: Any) -> str:
-
-        filename = os.path.join(breakpoint_path, arg_name + '_' + node_id + '.pt')
-        training_plan.save(filename, arg)
-=======
     def _save_arg_to_file(self, breakpoint_path: str, arg_name: str, node_id: str, arg: Any) -> str:
 
         filename = os.path.join(breakpoint_path, f"{arg_name}_{node_id}.mpk")
         Serializer.dump(arg, filename)
->>>>>>> f4cc87f5
         return filename
 
     def load_state(self, state: Dict[str, Any], **kwargs) -> None:
