--- conflicted
+++ resolved
@@ -115,9 +115,4 @@
 def init_correction_states(model_params: Dict, node_ids: Dict) -> Dict:
     init_params = {key: initialize(tensor)[1] for key, tensor in model_params.items()}
     client_correction = {node_id: copy.deepcopy(init_params) for node_id in node_ids}
-<<<<<<< HEAD
-    return client_correction
-    
-=======
-    return client_correction
->>>>>>> c1cff6ea
+    return client_correction