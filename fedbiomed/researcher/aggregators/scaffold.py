--- conflicted
+++ resolved
@@ -127,16 +127,9 @@
         # At round 0, initialize correction states. FIXME-PAUL: this does not make sense.
         if n_round <= 0:
             self.init_correction_states(global_model, node_ids)
-<<<<<<< HEAD
         # Update correction states.
         self.update_correction_states(model_params, global_model, n_updates)
         # Return aggregated parameters.
-=======
-        model_params = {list(node_content.keys())[0]: list(node_content.values())[0] for node_content in copy.deepcopy(model_params)}
-
-        self.update_correction_states(model_params, global_model, node_ids, n_updates)
-
->>>>>>> 3e5f510c
         return aggregated_parameters
 
     def create_aggregator_args(self,
