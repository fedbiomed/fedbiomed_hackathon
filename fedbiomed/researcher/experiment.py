import logging
import os
import json
import inspect
from typing import Callable, Union, Dict, Any, TypeVar, Type

from fedbiomed.common.logger import logger
from fedbiomed.researcher.environ import environ
from fedbiomed.common.fedbiosklearn import SGDSkLearnModel
from fedbiomed.common.torchnn import TorchTrainingPlan

from fedbiomed.researcher.filetools import create_exp_folder, choose_bkpt_file, \
    create_unique_link, create_unique_file_link, find_breakpoint_path
from fedbiomed.researcher.aggregators import fedavg, aggregator
from fedbiomed.researcher.strategies.strategy import Strategy
from fedbiomed.researcher.strategies.default_strategy import DefaultStrategy
from fedbiomed.researcher.requests import Requests
from fedbiomed.researcher.job import Job
from fedbiomed.researcher.datasets import FederatedDataSet
from fedbiomed.researcher.monitor import Monitor

_E = TypeVar("Experiment")  # only for typing


class Experiment:
    """
    This class represents the orchestrator managing the federated training
    """

    def __init__(self,
                 tags: tuple,
                 nodes: list = None,
                 model_class: Union[Type[Callable], Callable] = None,
                 model_path: str = None,
                 model_args: dict = {},
                 training_args: dict = None,
                 rounds: int = 1,
                 aggregator: Union[Type[aggregator.Aggregator], aggregator.Aggregator] = None,
                 node_selection_strategy: Union[Type[Strategy], Strategy] = None,
                 save_breakpoints: bool = False,
                 training_data: Union [dict, FederatedDataSet] = None,
                 tensorboard: bool = False,
                 experimentation_folder: str = None
                 ):

        """ Constructor of the class.


        Args:
            tags (tuple): tuple of string with data tags
            nodes (list, optional): list of node_ids to filter the nodes
                                    to be involved in the experiment.
                                    Defaults to None (no filtering).
            model_class (Union[Type[Callable], Callable], optional): name or
                                    instance (object) of the model class to use
                                    for training.
                                    Should be a str type when using jupyter notebook
                                    or a Callable when using a simple python
                                    script.
            model_path (string, optional) : path to file containing model code
            model_args (dict, optional): contains output and input feature
                                        dimension. Defaults to None.
            training_args (dict, optional): contains training parameters:
                                            lr, epochs, batch_size...
                                            Defaults to None.
            rounds (int, optional): the number of communication rounds
                                    (nodes <-> central server).
                                    Defaults to 1.
            aggregator (Union[Type[aggregator.Aggregator], aggregator.Aggregator], optional):
                                    class or object defining the method
                                    for aggregating local updates.
                                    Default to None (uses fedavg.FedAverage() for training)
            node_selection_strategy (Union[Type[Strategy], Strategy], optional):
                                    class or object defining how nodes are sampled at each round
                                    for training, and how non-responding nodes are managed.
                                    Defaults to None (uses DefaultStrategy for training)
            save_breakpoints (bool, optional): whether to save breakpoints or
                                                not. Breakpoints can be used
                                                for resuming a crashed
                                                experiment. Defaults to False.
            training_data (Union [dict, FederatedDataSet], optional):
                    FederatedDataSet object or
                    dict of the node_id of nodes providing datasets for the experiment,
                    datasets for a node_id are described as a list of dict, one dict per dataset.
                    Defaults to None, datasets are searched from `tags` and `nodes`.
            tensorboard (bool): Tensorboard flag for displaying scalar values
                                during training in every node. If it is true,
                                monitor will write scalar logs into
                                `./runs` directory.
            experimentation_folder (str, optional): choose a specific name for the
                    folder where experimentation result files and breakpoints are stored.
                    This should just contain the name for the folder not a path.
                    The name is used as a subdirectory of `environ[EXPERIMENTS_DIR])`.
                    - Caveat : if using a specific name this experimentation will not be
                    automatically detected as the last experimentation by `load_breakpoint`
                    - Caveat : do not use a `experimentation_folder` name finishing
                    with numbers ([0-9]+) as this would confuse the last experimentation
                    detection heuristic by `load_breakpoint`.
        """

        # verify that tags is a list
        # force a list if a simple string is provided (for convenience)
        # raise an error if not
        if isinstance(tags, str):
            self._tags = [ tags ]
        else:
            self._tags = tags

        if not isinstance(self._tags, list):
            logger.critical("experiment parameter tags is not a string list or string list")
            return

        self._nodes = nodes
        self._reqs = Requests()

        if training_data is None:
            # no data passed : search for nodes either having tags that matches the tags
            # the researcher is looking for (`self._tags`) or based on node id
            # (`self._nodes`)
            training_data = self._reqs.search(self._tags, self._nodes)
        if not isinstance(training_data, FederatedDataSet):
            # convert data to a data object if needed
            self._fds = FederatedDataSet(training_data)
        else:
            self._fds = training_data

        self._round_init = 0  # start from round 0
        self._node_selection_strategy = node_selection_strategy
        self._aggregator = aggregator

        self._experimentation_folder = create_exp_folder(experimentation_folder)

        self._model_class = model_class
        self._model_path = model_path
        self._model_args = model_args
        self._training_args = training_args
        self._rounds = rounds
        self._job = Job(reqs=self._reqs,
                        model=self._model_class,
                        model_path=self._model_path,
                        model_args=self._model_args,
                        training_args=self._training_args,
                        data=self._fds,
                        keep_files_dir=self.experimentation_path)

        # structure (dict ?) for additional parameters to the strategy
        # currently unused, to be defined when needed
        #self._sampled = None

        self._aggregated_params = {}
        self._save_breakpoints = save_breakpoints

        #  Monitoring loss values with tensorboard
        if tensorboard:
            self._monitor = Monitor()
            self._reqs.add_monitor_callback(self._monitor.on_message_handler)
        else:
            self._monitor = None
            # Remove callback. Since reqeust class is singleton callback
            # function might be already added into request before.
            self._reqs.remove_monitor_callback()


    @property
    def training_replies(self):
        return self._job.training_replies

    @property
    def aggregated_params(self):
        return self._aggregated_params

    @property
    def model_instance(self):
        return self._job.model

    @property
    def experimentation_folder(self):
        return self._experimentation_folder

    @property
    def experimentation_path(self):
        return os.path.join(environ['EXPERIMENTS_DIR'], self._experimentation_folder)


    def run(self, sync=True):
        """Runs an experiment, ie trains a model on nodes for a
        given number of rounds.
        It involves the following steps:


        Args:
            sync (bool, optional): whether synchronous execution is required
            or not.
            Defaults to True.

        Raises:
            NotImplementedError: [description]
        """
        if self._aggregator is None:
            self._aggregator = fedavg.FedAverage()
        else:
            if inspect.isclass(self._aggregator):
                self._aggregator = self._aggregator()

        if self._node_selection_strategy is None:
            # Default sample_nodes: train all nodes
            # Default refine: Raise error with any failure and stop the
            # experiment
            self._node_selection_strategy = DefaultStrategy(self._fds)
        else:
            if inspect.isclass(self._node_selection_strategy):
                self._node_selection_strategy = self._node_selection_strategy(self._fds)

        if not sync:
            raise NotImplementedError("One day....")

        # Run experiment
        if self._round_init >= self._rounds:
            logger.info("Round limit reached. Nothing to do")
            return

        for round_i in range(self._round_init, self._rounds):
            # Sample nodes using strategy (if given)
            self._job.nodes = self._node_selection_strategy.sample_nodes(round_i)
            logger.info('Sampled nodes in round ' + str(round_i) + ' ' + str(self._job.nodes))
            # Trigger training round on sampled nodes
            answering_nodes = self._job.start_nodes_training_round(round=round_i)

            # refining/normalizing model weigths received from nodes
            model_params, weights = self._node_selection_strategy.refine(self._job.training_replies[round_i], round_i)

            # aggregate model from nodes to a global model
            aggregated_params = self._aggregator.aggregate(model_params,
                                                           weights)
            # write results of the aggregated model in a temp file
            aggregated_params_path = self._job.update_parameters(aggregated_params)
            logger.info(f'Saved aggregated params for round {round_i} in {aggregated_params_path}')

            self._aggregated_params[round_i] = {'params': aggregated_params,
                                                'params_path': aggregated_params_path}
            if self._save_breakpoints:
                self._save_breakpoint(round_i)

        if self._monitor is not None:
            # Close SummaryWriters for tensorboard
            self._monitor.close_writer()

<<<<<<< HEAD
    def _create_breakpoint_exp_folder(self):
        """Creates a breakpoint folder for the current experiment (ie the
        current run of the model). This folder is located at
        `BREAKPOINTS_DIR/Experiment_x` where `x-1` is the number of experiments
        already run (`x`=0 for the first experiment)
=======

    def model_file(self, display: bool = True ):

        """ This method displays saved final model for the experiment
            that will be send to the nodes for training.
>>>>>>> 4b168167
        """
        model_file = self._job.model_file

        # Display content so researcher can copy
        if display:
            with open(model_file) as file:
                content = file.read()
                file.close()
                print(content)

        return self._job.model_file

    def check_model_status(self):

        """ Method for checking model status whether it is approved or
            not by the nodes
        """
        responses = self._job.check_model_is_approved_by_nodes()

        return responses


    def _save_breakpoint(self, round: int=0):
        """
        Saves breakpoint with the state of the training at a current round.
        The following Experiment attributes will be saved:
         - round_number
         - round_number_due
         - tags
         - experimentation_folder
         - aggregator
         - node_selection_strategy
         - training_data
         - training_args
         - model_args
         - model_path
         - model_class
         - aggregated_params
         - job (attributes returned by the Job, aka job state)

        Args:
            - round (int, optional): number of rounds already executed.
              Starts from 0. Defaults to 0.
        """

        breakpoint_path, breakpoint_file_name = \
            choose_bkpt_file(self._experimentation_folder, round)


        state = {
            'training_data': self._fds.data(),
            'training_args': self._training_args,
            'model_args': self._model_args,
            'model_path': self._job.model_file, # only in Job we always model saved to a file
                              # with current version
            'model_class': self._job.model_class, # not always available properly
                              # formatted in Experiment with current version
            'round_number': round + 1,
            'round_number_due': self._rounds,
            'experimentation_folder': self._experimentation_folder,
            'aggregator': self._aggregator.save_state(), # aggregator state
            'node_selection_strategy': self._node_selection_strategy.save_state(),
                              # strategy state
            'tags': self._tags,
            'aggregated_params': self._save_aggregated_params(
                                        self._aggregated_params, breakpoint_path),
            'job': self._job.save_state(breakpoint_path) # job state
        }

        # rewrite paths in breakpoint : use the links in breakpoint directory
        state['model_path'] = create_unique_link(
            breakpoint_path,
            # - Need a file with a restricted characters set in name to be able to import as module
            'model_' + str("{:04d}".format(round)), '.py',
            # - Prefer relative path, eg for using experiment result after
            # experiment in a different tree
            os.path.join('..', os.path.basename(state["model_path"]))
            )

        # save state into a json file.
        breakpoint_file_path = os.path.join(breakpoint_path, breakpoint_file_name)
        with open(breakpoint_file_path, 'w') as bkpt:
            json.dump(state, bkpt)
        logger.info(f"breakpoint for round {round} saved at " + \
            os.path.dirname(breakpoint_file_path))


    @classmethod
    def load_breakpoint(cls: Type[_E],
                        breakpoint_folder_path: str = None ) -> _E:
        """
        Loads breakpoint (provided a breakpoint has been saved)
        so experience can be resumed. Useful if training has crashed
        researcher side or if user wants to resume experiment.

        Args:
            - cls (Type[_E]): Experiment class
            - breakpoint_folder_path (str, optional): path of the breakpoint folder.
              Path can be absolute or relative eg: "var/experiments/Experiment_xx/breakpoints_xx".
              If None, loads latest breakpoint of the latest experiment.
              Defaults to None.

        Returns:
            - _E: Reinitialized experiment. With given object,
              user can then use `.run()` method to pursue model training.
        """


        # get breakpoint folder path (if it is None) and
        # state file
        breakpoint_folder_path, state_file = find_breakpoint_path(breakpoint_folder_path)
        breakpoint_folder_path = os.path.abspath(breakpoint_folder_path)

        # TODO: check if all elements needed for breakpoint are present
        with open(os.path.join(breakpoint_folder_path, state_file), "r") as f:
            saved_state = json.load(f)


        # -----  retrieve breakpoint training data ---
        bkpt_fds = FederatedDataSet(saved_state.get('training_data'))

        # -----  retrieve breakpoint sampling strategy ----
        bkpt_sampling_strategy_args = saved_state.get("node_selection_strategy")
        bkpt_sampling_strategy = cls._create_object(bkpt_sampling_strategy_args, data=bkpt_fds)

        # ----- retrieve federator -----
        bkpt_aggregator_args = saved_state.get("aggregator")
        bkpt_aggregator = cls._create_object(bkpt_aggregator_args)

        # ------ initializing experiment -------

        loaded_exp = cls(tags=saved_state.get('tags'),
                         nodes=None,   # list of previous nodes is contained in training_data
                         model_class=saved_state.get("model_class"),
                         model_path=saved_state.get("model_path"),
                         model_args=saved_state.get("model_args"),
                         training_args=saved_state.get("training_args"),
                         rounds=saved_state.get("round_number_due"),
                         aggregator=bkpt_aggregator,
                         node_selection_strategy=bkpt_sampling_strategy,
                         save_breakpoints=True,
                         training_data=bkpt_fds,
                         experimentation_folder=saved_state.get('experimentation_folder')
                         )

        # ------- changing `Experiment` attributes -------
        loaded_exp._round_init = saved_state.get('round_number')
        loaded_exp._aggregated_params = loaded_exp._load_aggregated_params(
                                            saved_state.get('aggregated_params'),
                                            loaded_exp.model_instance.load
                                            )

        # ------- changing `Job` attributes -------
        loaded_exp._job.load_state(saved_state.get('job'))

        logging.info(f"experimentation reload from {breakpoint_folder_path} successful!")
        return loaded_exp


    @staticmethod
    def _save_aggregated_params(aggregated_params_init: dict, breakpoint_path: str) -> Dict[int, dict]:
        """Extracts and format fields from aggregated_params that need
        to be saved in breakpoint. Creates link to the params file from the `breakpoint_path`
        and use them to reference the params files.

        Args:
            - breakpoint_path (str): path to the directory where breakpoints files
                and links will be saved

        Returns:
            - Dict[int, dict] : extract from `aggregated_params`
        """
        aggregated_params = {}
        for key, value in aggregated_params_init.items():

            params_path = create_unique_file_link(breakpoint_path,
                                            value.get('params_path'))
            aggregated_params[key] = { 'params_path': params_path }

        return aggregated_params


    @staticmethod
    def _load_aggregated_params(aggregated_params: Dict[str, dict], func_load_params: Callable
                ) -> Dict[int, dict]:
        """Reconstruct experiment results aggregated params structure
        from a breakpoint so that it is identical to a classical `_aggregated_params`

        Args:
            - aggregated_params (Dict[str, dict]) : JSON formatted aggregated_params
              extract from a breakpoint
            - func_load_params (Callable) : function for loading parameters
              from file to aggregated params data structure

        Returns:
            - Dict[int, dict] : reconstructed aggregated params from breakpoint
        """
        # needed for iteration on dict for renaming keys
        keys = [ key for key in aggregated_params.keys() ]
        # JSON converted all keys from int to string, need to revert
        for key in keys:
            aggregated_params[int(key)] = aggregated_params.pop(key)

        for aggreg in aggregated_params.values():
            aggreg['params'] = func_load_params(aggreg['params_path'], to_params=True)

        return aggregated_params


    # TODO: factorize code with Job and node
    # TODO: add signal handling for error cases
    @staticmethod
    def _create_object(args: Dict[str, Any], **object_kwargs) -> Callable:
        """
        Instantiate a class object from breakpoint arguments.

        Args:
            - args (Dict[str, Any]) : breakpoint definition of a class with `class` (classname),
              `module` (module path) and optional additional parameters containing object state
            - **object_kwargs : optional named arguments for object constructor

        Returns:
            - Callable: object of the class defined by `args` with state restored from breakpoint
        """
        module_class = args.get("class")
        module_path = args.get("module")
        import_str = 'from ' + module_path + ' import ' + module_class

        # import module
        exec(import_str)
        # create a class variable containing the class
        class_code = eval(module_class)
        # instantiate object from module
        if object_kwargs is None:
            object_instance = class_code()
        else:
            object_instance = class_code(**object_kwargs)

        # load breakpoint state for object
        object_instance.load_state(args)

        return object_instance<|MERGE_RESOLUTION|>--- conflicted
+++ resolved
@@ -245,19 +245,11 @@
             # Close SummaryWriters for tensorboard
             self._monitor.close_writer()
 
-<<<<<<< HEAD
-    def _create_breakpoint_exp_folder(self):
-        """Creates a breakpoint folder for the current experiment (ie the
-        current run of the model). This folder is located at
-        `BREAKPOINTS_DIR/Experiment_x` where `x-1` is the number of experiments
-        already run (`x`=0 for the first experiment)
-=======
 
     def model_file(self, display: bool = True ):
 
         """ This method displays saved final model for the experiment
             that will be send to the nodes for training.
->>>>>>> 4b168167
         """
         model_file = self._job.model_file
 
