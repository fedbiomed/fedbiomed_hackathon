# This file is originally part of Fed-BioMed
# SPDX-License-Identifier: Apache-2.0

"""Manage the training part of the experiment."""


from typing import Callable, List, Optional, Type

from fedbiomed.common.training_plans import BaseTrainingPlan
from fedbiomed.researcher.environ import environ
from fedbiomed.researcher.requests import Requests


class Job:
    """
    Job represents a task to be executed on the node.

    This is a base class that provides the basic functionality necessary to establish communication with the remote
    nodes. Actual tasks should inherit from `Job` to implement their own domain logic.

    !!! info "Functional life-cycle"
        Jobs must follow a "functional" life-cycle, meaning that they should be created just before the execution of
        the task, and destroyed shortly after. Jobs should not persist outside the scope of the function that requested
        the execution of the task.

    Attributes:
        requests: read-only [`Requests`][fedbiomed.researcher.requests.Requests] object handling communication with remote nodes
        nodes: node IDs participating in the task
    """

    def __init__(self,
<<<<<<< HEAD
                 nodes: List[str] | None,
                 training_plan: BaseTrainingPlan,
                 keep_files_dir: str):
=======
                 *,
                 nodes: Optional[List[str]] = None,
                 keep_files_dir: str = None,
                 ):
>>>>>>> 18878619

        """ Constructor of the class

        Args:
            nodes: A dict of node_id containing the nodes used for training
            keep_files_dir: Directory for storing files created by the job that we want to keep beyond the execution
                of the job. 

        """

        self._researcher_id = environ['RESEARCHER_ID']
        self._reqs = Requests()
        self._nodes: List[str] = nodes or []  # List of node ids participating in this task
        self._keep_files_dir = keep_files_dir
        self._policies = None
        self._training_plan = training_plan

    @property
    def requests(self):
        return self._reqs<|MERGE_RESOLUTION|>--- conflicted
+++ resolved
@@ -3,8 +3,8 @@
 
 """Manage the training part of the experiment."""
 
-
-from typing import Callable, List, Optional, Type
+import time
+from typing import Callable, Dict, List, Optional, Type
 
 from fedbiomed.common.training_plans import BaseTrainingPlan
 from fedbiomed.researcher.environ import environ
@@ -29,16 +29,8 @@
     """
 
     def __init__(self,
-<<<<<<< HEAD
                  nodes: List[str] | None,
-                 training_plan: BaseTrainingPlan,
                  keep_files_dir: str):
-=======
-                 *,
-                 nodes: Optional[List[str]] = None,
-                 keep_files_dir: str = None,
-                 ):
->>>>>>> 18878619
 
         """ Constructor of the class
 
@@ -54,8 +46,43 @@
         self._nodes: List[str] = nodes or []  # List of node ids participating in this task
         self._keep_files_dir = keep_files_dir
         self._policies = None
-        self._training_plan = training_plan
+        self._timer = Job.NodeTimer(self._nodes)
 
     @property
     def requests(self):
-        return self._reqs+        return self._reqs
+    
+
+    class NodeTimer:
+        """Context manager that computes the processing time while entering and exiting for each node
+
+        Usage:
+        ```
+        nodes = ['node_1', 'node_2']
+        job = Job(nodes, file)
+        with job._timer():
+            # ... send some request
+        
+        job._timer.get_timer()
+        # {node_1: 2.22, node_2: 2.21}
+        ```
+        
+        """
+        def __init__(self, nodes: List[str]):
+            """
+            Constructor of NodeTimer
+            
+            Args:
+                nodes: existing nodes that will be requested for the Job
+            """
+            self._timer = {node_id: 0.  for node_id in nodes}
+
+
+        def __enter__(self):
+            self._timer.update({node_id: time.perf_counter() for node_id in self._timer.keys()})
+        
+        def __exit__(self, type, value, traceback):
+            self._timer.update({node_id: time.perf_counter() - self._timer[node_id] for node_id in self._timer.keys()})
+
+        def get_timer(self) -> Dict:
+            return self._timer