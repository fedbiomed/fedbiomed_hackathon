import inspect
import os
import sys
import tempfile
import shutil
import atexit
from typing import Union, Callable, List, Dict
import uuid
import re
import time
import copy

import validators

from fedbiomed.common.repository import Repository
from fedbiomed.common.logger import logger
from fedbiomed.common.fedbiosklearn import SGDSkLearnModel
from fedbiomed.common.torchnn import TorchTrainingPlan
from fedbiomed.researcher.environ import environ
from fedbiomed.researcher.requests import Requests
from fedbiomed.researcher.responses import Responses
from fedbiomed.researcher.datasets import FederatedDataSet
from fedbiomed.common.message import ResearcherMessages

class Job:
    """
    This class represents the entity that manage the training part at
    the nodes level
    """
    def __init__(self,
                 reqs: Requests = None,
                 nodes: dict = None,
                 model: Union[str, Callable] = None,
                 model_path: str = None,
                 training_args: dict = None,
                 model_args: dict = None,
                 data: FederatedDataSet = None):

        """ Constructor of the class.

        Starts a message queue, loads python model file created by researcher
        (through `TrainingPlan`) and saves the loaded model in a temporary file
        (under the filename '<TEMP_DIR>/my_model_<random_id>.py').

        Args:
            reqs (Requests, optional): researcher's requests assigned to nodes.
            Defaults to None.
            nodes (dict, optional): a dict of node_id containing the
            nodes used for training
            model (Union[str, Callable], optional): name of the model class
            to use for training
            model_path (string, optional) : path to file containing model
            class code
            training_args (dict, optional): contains training parameters:
            lr, epochs, batch_size...Defaults to None.
            model_args (dict, optional): contains output and input feature
                                        dimension.Defaults to None.
            data (FederatedDataset, optional): . Defaults to None.

        """
        self._id = str(uuid.uuid4())  # creating a unique job id
        self._researcher_id = environ['RESEARCHER_ID']
        self._repository_args = {}
        self._training_args = training_args
        self._model_args = model_args
        self._nodes = nodes
        self._training_replies = {}  # will contain all node replies for every round
        self._model_file = None # path to local file containing model code
        self._model_params_file = None # path to local file containing current version of aggregated params

        if reqs is None:
            self._reqs = Requests()
        else:
            self._reqs = reqs

        self.last_msg = None
        self._data = data

        # Check dataset quality
        if self._data is not None:

            self.check_data_quality()


        # handle case when model is in a file
        if model_path is not None:
            try:
                # import model from python file
                model_module = os.path.basename(model_path)
                model_module = re.search("(.*)\.py$", model_module).group(1)
                sys.path.insert(0, os.path.dirname(model_path))
                exec('from ' + model_module + ' import ' + model)
                sys.path.pop(0)
                model = eval(model)
            except Exception:
                e = sys.exc_info()
                logger.critical("Cannot import class " + model + " from path " +  model_path + " - Error: " + str(e))
                sys.exit(-1)

        # create/save model instance (ie TrainingPlan)
        if inspect.isclass(model):
            # case if `model` is a class
            if self._model_args is None or len(self._model_args) == 0:
                self.model_instance = model()  # contains TrainingPlan
            else:
                self.model_instance = model(self._model_args)
        else:
            # also handle case where model is an instance of a class
            self.model_instance = model

        self.repo = Repository(environ['UPLOADS_URL'], environ['TMP_DIR'], environ['CACHE_DIR'])
        tmpdirname = tempfile.mkdtemp(prefix=environ['TMP_DIR'])
        atexit.register(lambda: shutil.rmtree(tmpdirname))  # remove `tmpdirname`
        # directory when script will end running (replace
        # `with tempfile.TemporaryDirectory(dir=environ['TMP_DIR']) as tmpdirname: `)
        self._model_file = tmpdirname + '/my_model_' + str(uuid.uuid4()) + '.py'
        try:
            self.model_instance.save_code(self._model_file)
        except Exception as e:
            logger.error("Cannot save the model to a local tmp dir : " + str(e))
            return

        # upload my_model_xxx.py on HTTP server (contains model definition)
        repo_response = self.repo.upload_file(self._model_file)

        self._repository_args['model_url'] = repo_response['file']

        self._model_params_file = tmpdirname + '/my_model_' + str(uuid.uuid4()) + '.pt'
        try:
            self.model_instance.save(self._model_params_file)
        except Exception as e:
            logger.error("Cannot save parameters of the model to a local tmp dir : " + str(e))
            return

        # upload my_model_xxx.pt on HTTP server (contains model parameters)
        repo_response = self.repo.upload_file(self._model_params_file)
        self._repository_args['params_url'] = repo_response['file']

        # (below) regex: matches a character not present among "^", "\", "."
        # characters at the end of string.
        self._repository_args['model_class'] = re.search("([^\.]*)'>$", str(self.model_instance.__class__)).group(1)

        # Validate fields in each argument
        self.validate_minimal_arguments(self._repository_args,
                                        ['model_url', 'model_class', 'params_url'])
        # FIXME: (above) the constructor of a class usually shouldnt call one of the method class in its definition

    @staticmethod
    def validate_minimal_arguments(obj: dict, fields: Union[tuple, list]):
        """this method validates a given dictionary

        Args:
            obj (dict): object to be validated
            fields (Union[tuple, list]): list of fields that should be present
            on the obj
        """
        for f in fields:
            assert f in obj.keys(), f'Field {f} is required in object {obj}. Was not found.'
            if 'url' in f:
                assert validators.url(obj[f]), f'Url not valid: {f}'

    @property
    def model(self):
        return self.model_instance

    @property
    def requests(self):
        return self._reqs

    @property
    def nodes(self):
        return self._nodes

    @nodes.setter
    def nodes(self, nodes: dict):
        self._nodes = nodes

    @property
    def training_replies(self):
        return self._training_replies

    @property
    def training_args(self):
        return self._training_args

    @training_args.setter
    def training_args(self, training_args: dict):
        self._training_args = training_args

    @property
    def model_file(self):
        return self._model_file 
    


    # TODO: After refactoring experiment this method can be created 
    # directly in the Experiment class. Since it requires 
    # node ids and model_url to send model approve status it is created
    # in job class  
    def check_model_is_approved_by_nodes(self):

        """ Method for checking whether model is approved or not.  This method send 
            `model-status` request to the nodes. It should be run before running experiment. 
            So, researchers can find out if their model has been approved
        """

        message = {
            'researcher_id': self._researcher_id,
            'job_id': self._id,
            'model_url' : self._repository_args['model_url'],
            'command': 'model-status'
        }  

        responses = []
        replied_nodes = []
        node_ids = self._data.node_ids

        # Send message to each node that has been found after dataset search reqeust
        for cli in node_ids:
            logger.info('Sending request to node ' + \
                                    str(cli) + " to check model is approved or not")
            self._reqs.send_message(
                        ResearcherMessages.request_create(message).get_dict(), 
                        cli) 

        # Wait for responses
        for resp in self._reqs.get_responses(look_for_command='model-status', only_successful = False):
            responses.append(resp)
            replied_nodes.append(resp.get('node_id'))

            if resp.get('success') == True: 
                if resp.get('approval_obligation') == True:
                    if resp.get('is_approved') == True:
                        logger.info(f'Model has been approved by the node: {resp.get("node_id")}')
                    else:
                        logger.warning(f'Model has NOT been approved by the node: {resp.get("node_id")}')
                else:
                    logger.info(f'Model approval is not required by the node: {resp.get("node_id")}')
            else: 
                logger.warning(f"Node : {resp.get('node_id')} : {resp.get('msg')}")

        # Get the nodes that haven't replied model-status request
        non_replied_nodes = list(set(node_ids) - set(replied_nodes))
        if non_replied_nodes:
            logger.warning(f"Request for checking model status hasn't been replied \
                             by the nodes: {non_replied_nodes}. You might get error \
                                 while runing your experiment. ")

        return responses


    """ This method should change in sprint8 or as soon as we implement other
    kind of strategies different than DefaultStrategy"""
    def waiting_for_nodes(self, responses: Responses) -> bool:
        """ this method verifies if all nodes involved in the job are
        present and Responding

        Args:
            responses (Responses): contains message answers

        Returns:
            bool: False if all nodes are present in the Responses object.
            True if waiting for at least one node.
        """
        try:
            nodes_done = set(responses.dataframe['node_id'])
        except KeyError:
            nodes_done = set()

        return not nodes_done == set(self._nodes)

    def start_nodes_training_round(self, round: int):
        """
        this method sends training task to nodes and waits for the responses
        Args:
            round (int): current number of round the algorithm is performing
            (a round is considered to be all the
            training steps of a federated model between 2 aggregations).

        """
        headers = {
            'researcher_id': self._researcher_id,
            'job_id': self._id,
            'training_args': self._training_args,
            #'training_data' is set after
            'model_args': self._model_args,
            'command': 'train'
        }

        msg = {**headers, **self._repository_args}

        time_start = {}

        for cli in self._nodes:
            msg['training_data'] = { cli: [ ds['dataset_id'] for ds in self._data.data()[cli] ] }
            logger.info('Send message to node ' + str(cli) + " - " + str(msg))
            time_start[cli] = time.perf_counter()
            self._reqs.send_message(msg, cli)  # send request to node

        # Recollect models trained
        self._training_replies[round] = Responses([])
        while self.waiting_for_nodes(self._training_replies[round]):
            # collect nodes responses from researcher request 'train'
            # (wait for all nodes with a ` while true` loop)
            models_done = self._reqs.get_responses('train')
            for m in models_done.get_data():  # retrieve all models
                # (there should have as many models done as nodes)

                # only consider replies for our request
                if m['researcher_id'] != environ['RESEARCHER_ID'] or m['job_id'] != self._id or m['node_id'] not in list(self._nodes):
                    continue

                rtime_total = time.perf_counter() - time_start[m['node_id']]

                # TODO : handle error depending on status
                logger.info("Downloading model params after training on " + m['node_id'] + ' - from ' + m['params_url'])
                _, params_path = self.repo.download_file(m['params_url'], 'my_model_' + str(uuid.uuid4()) + '.pt')
                params = self.model_instance.load(params_path, to_params=True)['model_params']
                # TODO: could choose completely different name/structure for
                # job-level data
                timing = m['timing']
                timing['rtime_total'] = rtime_total
                r = Responses({'success': m['success'],
                               'msg': m['msg'],
                               'dataset_id': m['dataset_id'],
                               'node_id': m['node_id'],
                               'params_path': params_path,
                               'params': params,
                               'timing': timing})

<<<<<<< HEAD
=======
                self._training_replies[round].append(r)  # add new replies
                self._params_path[r[0]['node_id']] = params_path
>>>>>>> 56d8c4e6

    def update_parameters(self, params: dict={}, filename: str=None) -> str:
        """Updates global model parameters after aggregation, by saving them
        to a file (unless it already exists) and upload them to the repository
        so that they are ready to be sent to the nodes for the next training round.
        If a `filename` is given (file exists) it has precedence over `params`.

        Args:
            params (dict, optional): data structure containing the
                new version of the aggregated parameters for this job,
            filename (str, optional) : path to the file containing the
                new version of the aggregated parameters for this job,

        Returns:
            str: filename
        """
        try:
            # FIXME: should we specify file extension as a local/global variable ?
            # eg:
            # extension = 'pt'
            # filename = environ['TMP_DIR'] + '/researcher_params_' + str(uuid.uuid4()) + extension

            if not filename:
                if not params:
                    raise ValueError('Bad arguments for update_parameters, filename or params is needed')
                filename = environ['TMP_DIR'] + '/researcher_params_' + str(uuid.uuid4()) + '.pt'
                self.model_instance.save(filename, params)
            
            repo_response = self.repo.upload_file(filename)
            self._repository_args['params_url'] = repo_response['file']
            self._model_params_file = filename
        except Exception as e:
            e = sys.exc_info()
            logger.error("Cannot update parameters - Error: " + str(e))
            sys.exit(-1)
        return filename

    def save_state(self, round: int=0):
        """Creates current state of the job to be included in a breakpoint.

        Args:
            round (int, optional): number of round iteration.
            Defaults to 0.

        Returns:
            dict: job current state information for breakpoint
        """

        state = {
            'researcher_id': self._researcher_id,
            'job_id': self._id,
            'training_data': self._data.data(),
            'training_args': self._training_args,
            'model_args': self._model_args,
            'model_path': self._model_file,
            'model_class': self._repository_args.get('model_class'),
            'model_params_path': self._model_params_file,
            'training_replies': self._save_training_replies()
        }
        return state

    def load_state(self, saved_state: dict=None):
        """Load breakpoint status for a Job from a saved state

        Args:
            saved_state (dict): breakpoint content
        """
        self._id = saved_state.get('job_id')
        self.update_parameters(filename=saved_state.get('model_params_path'))
        self._load_training_replies(saved_state.get('training_replies'))
        self._researcher_id = saved_state.get('researcher_id')


    def _save_training_replies(self) -> List[Dict[int, List[dict]]]:
        """extracts a copy of `self._training_replies` and
        prepares it for saving in breakpoint
        - strip unwanted fields
        - structure as list/dict so it can be saved with JSON

        Returns:
            List[Dict[int, List[dict]]]: formatted extract from `self._training_replies`
        """
        converted_training_replies = []
        
        for round in self._training_replies.keys():
            training_reply = copy.deepcopy(self._training_replies[round].data)
            # we want to strip some fields for the breakpoint
            for node in training_reply:
                del node['params']
            converted_training_replies.append(training_reply)

        return converted_training_replies

    def _load_training_replies(self, training_replies: List[Dict[int, List[dict]]]):
        """Loads training replies from a formatted JSON file,
        so it behaves like a real `training_replies`.

        Args:
            training_replies (List[Dict[int, List[dict]]]): JSON formatted
            `training_replies` entry partial extraction.
        """

        self._training_replies = {}
        for round in range(len(training_replies)):
            loaded_training_reply = Responses(training_replies[round])
            # reload parameters from file params_path
            for node in loaded_training_reply:
                node['params'] = self.model_instance.load(
                    node['params_path'], to_params=True)['model_params']

            self._training_replies[round] = loaded_training_reply


    def check_data_quality(self):

        """Compare datasets that has been found in different nodes.
        """
        data = self._data.data()
        # If there are more than two nodes ready for the job
        if len(data.keys()) > 1:

            # Frist check data types are same based on searched tags
            logger.info('Checking data quality of federated datasets...')

            data_types = [] # CSV, Image or default
            shapes = [] # dimensions
            dtypes = [] # variable types for CSV datasets

            # Extract features into arrays for comparison
            for data_list in data.items():
                for feature in data_list[1]:
                    data_types.append(feature["data_type"])
                    dtypes.append(feature["dtypes"])
                    shapes.append(feature["shape"])

            assert len(set(data_types)) == 1,\
                 f'Diferent type of datasets has been loaded with same tag: {data_types}'

            if data_types[0] == 'csv':
                assert len(set([s[1] for s in shapes])) == 1, \
                        f'Number of columns of federated datasets do not match {shapes}.'

                dtypes_t = list(map(list, zip(*dtypes)))
                for t in dtypes_t:
                    assert len(set(t)) == 1, \
                         f'Variable data types do not match in federated datasets {dtypes}'

            elif data_types[0] == 'images':

                shapes_t = list(map(list, zip(*[s[2:] for s in shapes])))
                dim_state = True
                for s in shapes_t:
                    if len(set(s)) != 1:
                        dim_state = False

                if not dim_state:
                    logger.error(f'Dimensions of the images in federated datasets \
                                 do not match. Please consider using resize. {shapes} ')


                if len(set([ k[1] for k in shapes])) != 1:
                    logger.error(f'Color channels of the images in federated \
                                    datasets do not match. {shapes}')

            # If it is default MNIST dataset pass
            else:
                pass

        pass

class localJob:
    """
    This class represents the entity that manage the training part.
    LocalJob is the version of Job but applied locally on a local dataset (thus not involving any network).
    It is only used to compare results to a Federated approach, using networks.
    """
    def __init__(self, dataset_path = None,
                 model_class: str='MyTrainingPlan',
                 model_path: str=None,
                 training_args: dict=None,
                 model_args: dict=None):

        """ Constructor of the class

        Args:
            dataset_path (): . Defaults to None.
            model_class (string, optional): name of the model class to use for training. Defaults to
            'MyTrainingPlan'.
            model_path (string, optional) : path to file containing model code. Defaults to None.
            training_args (dict, optional): contains training parameters: lr, epochs, batch_size...
                                            Defaults to None.
            model_args (dict, optional): contains output and input feature dimension.
                                            Defaults to None.
        """


        self._id = str(uuid.uuid4())
        self._repository_args = {}
        self._localjob_training_args = training_args
        self._model_args = model_args
        self.dataset_path = dataset_path

        # handle case when model is in a file
        if model_path is not None:
            try:
                model_module = os.path.basename(model_path)
                model_module = re.search("(.*)\.py$", model_module).group(1)
                sys.path.insert(0, os.path.dirname(model_path))
                exec('from ' + model_module + ' import ' + model_class)
                sys.path.pop(0)
                model_class = eval(model_class)
            except:
                e = sys.exc_info()
                logger.critical("Cannot import class " + model_class + " from path " + model_path + " - Error: " + str(e))
                sys.exit(-1)

        # create/save model instance
        if inspect.isclass(model_class):
            if self._model_args is None or len(self._model_args)==0:
                self.model_instance = model_class()
            else:
                self.model_instance = model_class(self._model_args)
        else:
            self.model_instance = model_class

    @property
    def model(self):
        return self.model_instance

    @property
    def training_args(self):
        return self._localjob_training_args

    @training_args.setter
    def training_args(self, training_args: dict):
        self._localjob_training_args = training_args

    def start_training(self):
        """
        this method send training task to nodes and waits for the responses
        Args:
            round (int): round of the training
            initial_params (str): url of the init file params
        """

        for i in self.model_instance.dependencies:
            exec(i, globals())

        is_failed = False
        error_message = ''

        # Run the training routine
        if not is_failed:
            results = {}
            try:
                self.model_instance.set_dataset(self.dataset_path)
                self.model_instance.training_routine(**self._localjob_training_args)
            except Exception as e:
                is_failed = True
                error_message = "Cannot train model in job : " + str(e)

        if not is_failed:
            try:
                # TODO : should test status code but not yet returned
                # by upload_file
                filename = environ['TMP_DIR'] + '/local_params_' + str(uuid.uuid4()) + '.pt'
                self.model_instance.save(filename, results)
            except Exception as e:
                is_failed = True
                error_message = "Cannot write results: " + str(e)

        # end : clean the namespace
        try:
            del model
        except Exception:
            pass

        if error_message != '':
            logger.error(error_message)<|MERGE_RESOLUTION|>--- conflicted
+++ resolved
@@ -327,12 +327,8 @@
                                'params_path': params_path,
                                'params': params,
                                'timing': timing})
-
-<<<<<<< HEAD
-=======
                 self._training_replies[round].append(r)  # add new replies
-                self._params_path[r[0]['node_id']] = params_path
->>>>>>> 56d8c4e6
+
 
     def update_parameters(self, params: dict={}, filename: str=None) -> str:
         """Updates global model parameters after aggregation, by saving them
