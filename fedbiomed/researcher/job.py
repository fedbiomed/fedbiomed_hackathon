'''
'''


import atexit
import copy
import inspect
import os
import re
import sys
import shutil
import tempfile
import time
from typing import Union, Callable, List, Dict, Type
import uuid

import validators

<<<<<<< HEAD
#from fedbiomed.common.exceptions import FedbiomedTrainingError
from fedbiomed.common.repository import Repository
from fedbiomed.common.logger import logger
from fedbiomed.researcher.filetools import  create_unique_link, \
            create_unique_file_link
=======
from fedbiomed.common.fedbiosklearn import SGDSkLearnModel  # noqa
from fedbiomed.common.logger import logger
from fedbiomed.common.message import ResearcherMessages
from fedbiomed.common.repository import Repository
from fedbiomed.common.torchnn import TorchTrainingPlan      # noqa

from fedbiomed.researcher.datasets import FederatedDataSet
>>>>>>> b8e386c4
from fedbiomed.researcher.environ import environ
from fedbiomed.researcher.filetools import create_unique_link, create_unique_file_link
from fedbiomed.researcher.requests import Requests
from fedbiomed.researcher.responses import Responses


class Job:
    """
    This class represents the entity that manage the training part at
    the nodes level
    """
    def __init__(self,
                 reqs: Requests = None,
                 nodes: dict = None,
                 model: Union[Type[Callable], str] = None,
                 model_path: str = None,
                 training_args: dict = None,
                 model_args: dict = None,
                 data: FederatedDataSet = None,
                 keep_files_dir: str = None):

        """ Constructor of the class.

        Starts a message queue, loads python model file created by researcher
        (through `TrainingPlan`) and saves the loaded model in a temporary file
        (under the filename '<TEMP_DIR>/my_model_<random_id>.py').

        Args:
            reqs (Requests, optional): researcher's requests assigned to nodes.
            Defaults to None.
            nodes (dict, optional): a dict of node_id containing the
            nodes used for training
            model (Union[Type[Callable], str], optional): name of the model class
            or model class to use for training.
            model_path (string, optional) : path to file containing model
            class code
            training_args (dict, optional): contains training parameters:
            lr, epochs, batch_size...Defaults to None.
            model_args (dict, optional): contains output and input feature
                                        dimension.Defaults to None.
            data (FederatedDataset, optional): . Defaults to None.
            keep_files_dir(str, optional): directory for storing files created by the job
                that we want to keep beyond the execution of the job.
                Defaults to None, files are not kept after the end of the job.

        """
        self._id = str(uuid.uuid4())  # creating a unique job id
        self._researcher_id = environ['RESEARCHER_ID']
        self._repository_args = {}
        self._training_args = training_args
        self._model_args = model_args
        self._nodes = nodes
        self._training_replies = {}     # will contain all node replies for every round
        self._model_file = None         # path to local file containing model code
        self._model_params_file = None  # path to local file containing current version of aggregated params

        if keep_files_dir:
            self._keep_files_dir = keep_files_dir
        else:
            self._keep_files_dir = tempfile.mkdtemp(prefix=environ['TMP_DIR'])
            atexit.register(lambda: shutil.rmtree(self._keep_files_dir))  # remove directory
            # when script ends running (replace
            # `with tempfile.TemporaryDirectory(dir=environ['TMP_DIR']) as self._keep_files_dir: `)

        if reqs is None:
            self._reqs = Requests()
        else:
            self._reqs = reqs

        self.last_msg = None
        self._data = data

        # Check dataset quality
        if self._data is not None:

            self.check_data_quality()


        # Model is mandatory
        if model is None:
            mess = "Missing model class name or instance in Job arguments"
            logger.critical(mess)
            raise NameError(mess)

        # handle case when model is in a file
        if model_path is not None:
            try:
                # import model from python file
                model_module = os.path.basename(model_path)
                model_module = re.search("(.*)\.py$", model_module).group(1)
                sys.path.insert(0, os.path.dirname(model_path))
                exec('from ' + model_module + ' import ' + model)
                sys.path.pop(0)
                model = eval(model)
            except Exception:
                e = sys.exc_info()
                logger.critical("Cannot import class " + model + " from path " + model_path + " - Error: " + str(e))
                sys.exit(-1)

        # check class is defined
        try:
            _ = inspect.isclass(model)
        except NameError:
            mess = f"Cannot find training plan for Job, model class {model} is not defined"
            logger.critical(mess)
            raise NameError(mess)

        # create/save model instance (ie TrainingPlan)
        if inspect.isclass(model):
            # case if `model` is a class
            if self._model_args is None or len(self._model_args) == 0:
                self.model_instance = model()  # contains TrainingPlan
            else:
                self.model_instance = model(self._model_args)
        else:
            # also handle case where model is an instance of a class
            self.model_instance = model


        # find the name of the class in any case
        # (it is `model` only in the case where `model` is not an instance)
        self._model_class = re.search("([^\.]*)'>$", str(self.model_instance.__class__)).group(1)

        self.repo = Repository(environ['UPLOADS_URL'], self._keep_files_dir, environ['CACHE_DIR'])

        self._model_file = self._keep_files_dir + '/my_model_' + str(uuid.uuid4()) + '.py'
        try:
            self.model_instance.save_code(self._model_file)
        except Exception as e:
            logger.error("Cannot save the model to a local tmp dir : " + str(e))
            return
        # upload my_model_xxx.py on repository server (contains model definition)
        repo_response = self.repo.upload_file(self._model_file)
        self._repository_args['model_url'] = repo_response['file']

        self._model_params_file = self._keep_files_dir + '/aggregated_params_init_' + str(uuid.uuid4()) + '.pt'
        try:
            self.model_instance.save(self._model_params_file)
        except Exception as e:
            logger.error("Cannot save parameters of the model to a local tmp dir : " + str(e))
            return
        # upload aggregated_params_init_xxx.pt on repository server (contains model parameters)
        repo_response = self.repo.upload_file(self._model_params_file)
        self._repository_args['params_url'] = repo_response['file']

        # (below) regex: matches a character not present among "^", "\", "."
        # characters at the end of string.
        self._repository_args['model_class'] = self._model_class

        # Validate fields in each argument
        self.validate_minimal_arguments(self._repository_args,
                                        ['model_url', 'model_class', 'params_url'])
        # FIXME: (above) the constructor of a class usually shouldnt call one of the method class in its definition

    @staticmethod
    def validate_minimal_arguments(obj: dict, fields: Union[tuple, list]):
        """
        this method validates a given dictionary

        Args:
            obj (dict): object to be validated
            fields (Union[tuple, list]): list of fields that should be present
            on the obj
        """
        for f in fields:
            assert f in obj.keys(), f'Field {f} is required in object {obj}. Was not found.'
            if 'url' in f:
                assert validators.url(obj[f]), f'Url not valid: {f}'

    @property
    def model(self):
        return self.model_instance

    @property
    def model_class(self):
        return self._model_class

    @property
    def model_file(self):
        return self._model_file

    @property
    def requests(self):
        return self._reqs

    @property
    def nodes(self):
        return self._nodes

    @nodes.setter
    def nodes(self, nodes: dict):
        self._nodes = nodes

    @property
    def training_replies(self):
        return self._training_replies

    @property
    def training_args(self):
        return self._training_args

    @training_args.setter
    def training_args(self, training_args: dict):
        self._training_args = training_args



    def check_model_is_approved_by_nodes(self):

        """ Method for checking whether model is approved or not.  This method send
            `model-status` request to the nodes. It should be run before running experiment.
            So, researchers can find out if their model has been approved
        """

        message = {
            'researcher_id': self._researcher_id,
            'job_id': self._id,
            'model_url' : self._repository_args['model_url'],
            'command': 'model-status'
        }

        responses = Responses([])
        replied_nodes = []
        node_ids = self._data.node_ids()

        # Send message to each node that has been found after dataset search reqeust
        for cli in node_ids:
            logger.info('Sending request to node ' +
                        str(cli) + " to check model is approved or not")
            self._reqs.send_message(
                ResearcherMessages.request_create(message).get_dict(),
                cli)

        # Wait for responses
        for resp in self._reqs.get_responses(look_for_commands=['model-status'], only_successful = False):
            responses.append(resp)
            replied_nodes.append(resp.get('node_id'))

            if resp.get('success') is True:
                if resp.get('approval_obligation') is True:
                    if resp.get('is_approved') is True:
                        logger.info(f'Model has been approved by the node: {resp.get("node_id")}')
                    else:
                        logger.warning(f'Model has NOT been approved by the node: {resp.get("node_id")}')
                else:
                    logger.info(f'Model approval is not required by the node: {resp.get("node_id")}')
            else:
                logger.warning(f"Node : {resp.get('node_id')} : {resp.get('msg')}")

        # Get the nodes that haven't replied model-status request
        non_replied_nodes = list(set(node_ids) - set(replied_nodes))
        if non_replied_nodes:
            logger.warning(f"Request for checking model status hasn't been replied \
                             by the nodes: {non_replied_nodes}. You might get error \
                                 while runing your experiment. ")

        return responses


    """ This method should change in sprint8 or as soon as we implement other
    kind of strategies different than DefaultStrategy"""
    def waiting_for_nodes(self, responses: Responses) -> bool:
        """
        this method verifies if all nodes involved in the job are
        present and Responding

        Args:
            responses (Responses): contains message answers

        Returns:
            bool: False if all nodes are present in the Responses object.
            True if waiting for at least one node.
        """
        try:
            nodes_done = set(responses.dataframe()['node_id'])
        except KeyError:
            nodes_done = set()

        return not nodes_done == set(self._nodes)

    def start_nodes_training_round(self, round: int):
        """
        this method sends training task to nodes and waits for the responses
        Args:
            round (int): current number of round the algorithm is performing
            (a round is considered to be all the
            training steps of a federated model between 2 aggregations).

        """
        headers = {
            'researcher_id': self._researcher_id,
            'job_id': self._id,
            'training_args': self._training_args,
            'model_args': self._model_args,
            'command': 'train'
        }

        msg = {**headers, **self._repository_args}

        time_start = {}

        for cli in self._nodes:
            msg['training_data'] = { cli: [ ds['dataset_id'] for ds in self._data.data()[cli] ] }
            logger.info('Send message to node ' + str(cli) + " - " + str(msg))
            time_start[cli] = time.perf_counter()
            self._reqs.send_message(msg, cli)  # send request to node

        # Recollect models trained
        self._training_replies[round] = Responses([])
        while self.waiting_for_nodes(self._training_replies[round]):
            # collect nodes responses from researcher request 'train'
            # (wait for all nodes with a ` while true` loop)
            # models_done = self._reqs.get_responses(look_for_commands=['train'])
            models_done = self._reqs.get_responses(look_for_commands=['train', 'error'], only_successful = False)
            for m in models_done.data():  # retrieve all models
                # (there should have as many models done as nodes)

                # manage error messages during training
                if 'errnum' in m:  # TODO: need a stronger filter

                    if m['extra_msg']:
                        logger.info("Error message received during training: " +
                                    str(m['errnum'].value) +
                                    " - " +
                                    str(m['extra_msg']))
                    else:
                        logger.info("Error message received during training: " +
                                    str(m['errnum'].value))

                    # remove the faulty node from the list
                    faulty_node = m['node_id']

                    if faulty_node not in list(self._nodes):
                        logger.warning("Error message from " +
                                       faulty_node +
                                       " ignored, since this node is not part ot the training anymode")
                        continue

                    self._nodes.remove(faulty_node)

                # only consider replies for our request
                if m['researcher_id'] != environ['RESEARCHER_ID'] or \
                   m['job_id'] != self._id or m['node_id'] not in list(self._nodes):
                    continue

                rtime_total = time.perf_counter() - time_start[m['node_id']]

                # TODO : handle error depending on status
                logger.info("Downloading model params after training on " + m['node_id'] + ' - from ' + m['params_url'])
                _, params_path = self.repo.download_file(m['params_url'], 'node_params_' + str(uuid.uuid4()) + '.pt')
                params = self.model_instance.load(params_path, to_params=True)['model_params']
                # TODO: could choose completely different name/structure for
                # job-level data
                timing = m['timing']
                timing['rtime_total'] = rtime_total
                r = Responses({'success': m['success'],
                               'msg': m['msg'],
                               'dataset_id': m['dataset_id'],
                               'node_id': m['node_id'],
                               'params_path': params_path,
                               'params': params,
                               'timing': timing})
                self._training_replies[round].append(r)  # add new replies

        # return the list of nodes which answered
        # (because nodes in error have been removed)
        return self._nodes

    def update_parameters(self, params: dict = {}, filename: str = None) -> str:
        """
        Updates global model aggregated parameters in `params`, by saving them
        to a file `filename` (unless it already exists), then upload file to the repository
        so that params are ready to be sent to the nodes for the next training round.
        If a `filename` is given (file exists) it has precedence over `params`.

        Args:
            params (dict, optional): data structure containing the
                new version of the aggregated parameters for this job,
            filename (str, optional) : path to the file containing the
                new version of the aggregated parameters for this job,

        Returns:
            str: filename
        """
        try:
            if not filename:
                if not params:
                    raise ValueError('Bad arguments for update_parameters, filename or params is needed')
                filename = self._keep_files_dir + '/aggregated_params_' + str(uuid.uuid4()) + '.pt'
                self.model_instance.save(filename, params)

            repo_response = self.repo.upload_file(filename)
            self._repository_args['params_url'] = repo_response['file']
            self._model_params_file = filename
        except Exception as e:
            e = sys.exc_info()
            logger.error("Cannot update parameters - Error: " + str(e))
            sys.exit(-1)
        return self._model_params_file

    def save_state(self, breakpoint_path: str):
        """
        Creates current state of the job to be included in a breakpoint.
        Includes creating links to files included in the job state.

        Args:
            breakpoint_path (str): path to the existing breakpoint directory

        Returns:
            dict: job current state information for breakpoint
        """

        # Note: some of the state is passed to __init__() thus is not managed
        # as job state but as experiment state in current version
        state = {
            'researcher_id': self._researcher_id,
            'job_id': self._id,
            'model_params_path': self._model_params_file,
            'training_replies': self._save_training_replies(self._training_replies)
        }

        state['model_params_path'] = create_unique_link(
            breakpoint_path,
            'aggregated_params_current', '.pt',
            os.path.join('..', os.path.basename(state["model_params_path"]))
        )

        for round_replies in state['training_replies']:
            for response in round_replies:
                node_params_path = create_unique_file_link(breakpoint_path,
                                                           response['params_path'])
                response['params_path'] = node_params_path


        return state

    def load_state(self, saved_state: dict = None):
        """
        Load breakpoint status for a Job from a saved state

        Args:
            saved_state (dict): breakpoint content
        """
        self._id = saved_state.get('job_id')
        self.update_parameters(filename=saved_state.get('model_params_path'))
        self._training_replies = self._load_training_replies(
            saved_state.get('training_replies'),
            self.model_instance.load
        )
        self._researcher_id = saved_state.get('researcher_id')


    @staticmethod
    def _save_training_replies(training_replies: Dict[int, Responses]) -> List[List[dict]]:
        """
        Extracts a copy of `training_replies` and
        prepares it for saving in breakpoint
        - strip unwanted fields
        - structure as list/dict so it can be saved with JSON

        Args:
            - training_replies (Dict[int, Responses]) : training replies of
              already executed rounds of the job

        Returns:
            List[List[dict]] : extract from `training_replies` formatted for breakpoint
        """
        converted_training_replies = []

        for round in training_replies.keys():
            training_reply = copy.deepcopy(training_replies[round].data())
            # we want to strip some fields for the breakpoint
            for node in training_reply:
                del node['params']
            converted_training_replies.append(training_reply)

        return converted_training_replies

    @staticmethod
    def _load_training_replies(
            bkpt_training_replies: List[List[dict]],
            func_load_params: Callable
    ) -> Dict[int, Responses]:
        """
        Read training replies from a formatted breakpoint file,
        and build a job training replies data structure .

        Args:
            - training_replies (List[List[dict]]): extract from
              training replies saved in breakpoint
            - func_load_params (Callable) : function for loading parameters
              from file to training replies data structure

        Returns:
            Dict[int, Responses] : training replies of already executed rounds of the job
        """

        training_replies = {}
        for round in range(len(bkpt_training_replies)):
            loaded_training_reply = Responses(bkpt_training_replies[round])
            # reload parameters from file params_path
            for node in loaded_training_reply:
                node['params'] = func_load_params(
                    node['params_path'], to_params=True)['model_params']

            training_replies[round] = loaded_training_reply

        return training_replies

    def check_data_quality(self):
        """
        Compare datasets that has been found in different nodes.
        """
        data = self._data.data()
        # If there are more than two nodes ready for the job
        if len(data.keys()) > 1:

            # Frist check data types are same based on searched tags
            logger.info('Checking data quality of federated datasets...')

            data_types = []  # CSV, Image or default
            shapes = []      # dimensions
            dtypes = []      # variable types for CSV datasets

            # Extract features into arrays for comparison
            for data_list in data.items():
                for feature in data_list[1]:
                    data_types.append(feature["data_type"])
                    dtypes.append(feature["dtypes"])
                    shapes.append(feature["shape"])

            assert len(set(data_types)) == 1, \
                f'Diferent type of datasets has been loaded with same tag: {data_types}'

            if data_types[0] == 'csv':
                assert len(set([s[1] for s in shapes])) == 1, \
                    f'Number of columns of federated datasets do not match {shapes}.'

                dtypes_t = list(map(list, zip(*dtypes)))
                for t in dtypes_t:
                    assert len(set(t)) == 1, \
                        f'Variable data types do not match in federated datasets {dtypes}'

            elif data_types[0] == 'images':

                shapes_t = list(map(list, zip(*[s[2:] for s in shapes])))
                dim_state = True
                for s in shapes_t:
                    if len(set(s)) != 1:
                        dim_state = False

                if not dim_state:
                    logger.error(f'Dimensions of the images in federated datasets \
                                 do not match. Please consider using resize. {shapes} ')


                if len(set([ k[1] for k in shapes])) != 1:
                    logger.error(f'Color channels of the images in federated \
                                    datasets do not match. {shapes}')

            # If it is default MNIST dataset pass
            else:
                pass

        pass


class localJob:
    """
    This class represents the entity that manage the training part.
    LocalJob is the version of Job but applied locally on a local dataset (thus not involving any network).
    It is only used to compare results to a Federated approach, using networks.
    """
    def __init__(self, dataset_path = None,
                 model_class: str = 'MyTrainingPlan',
                 model_path: str = None,
                 training_args: dict = None,
                 model_args: dict = None):

        """
        Constructor of the class

        Args:
            dataset_path (): . Defaults to None.
            model_class (string, optional): name of the model class to use for training. Defaults to
            'MyTrainingPlan'.
            model_path (string, optional) : path to file containing model code. Defaults to None.
            training_args (dict, optional): contains training parameters: lr, epochs, batch_size...
                                            Defaults to None.
            model_args (dict, optional): contains output and input feature dimension.
                                            Defaults to None.
        """


        self._id = str(uuid.uuid4())
        self._repository_args = {}
        self._localjob_training_args = training_args
        self._model_args = model_args
        self.dataset_path = dataset_path

        # handle case when model is in a file
        if model_path is not None:
            try:
                model_module = os.path.basename(model_path)
                model_module = re.search("(.*)\.py$", model_module).group(1)
                sys.path.insert(0, os.path.dirname(model_path))
                exec('from ' + model_module + ' import ' + model_class)
                sys.path.pop(0)
                model_class = eval(model_class)
            except:
                e = sys.exc_info()
                logger.critical("Cannot import class " + model_class + " from path " +
                                model_path + " - Error: " + str(e))
                sys.exit(-1)

        # create/save model instance
        if inspect.isclass(model_class):
            if self._model_args is None or len(self._model_args) == 0:
                self.model_instance = model_class()
            else:
                self.model_instance = model_class(self._model_args)
        else:
            self.model_instance = model_class

    @property
    def model(self):
        return self.model_instance

    @property
    def training_args(self):
        return self._localjob_training_args

    @training_args.setter
    def training_args(self, training_args: dict):
        self._localjob_training_args = training_args

    def start_training(self):
        """
        this method send training task to nodes and waits for the responses
        Args:
            round (int): round of the training
            initial_params (str): url of the init file params
        """

        for i in self.model_instance.dependencies:
            exec(i, globals())

        is_failed = False
        error_message = ''

        # Run the training routine
        if not is_failed:
            results = {}
            try:
                self.model_instance.set_dataset_path(self.dataset_path)
                self.model_instance.training_routine(**self._localjob_training_args)
            except Exception as e:
                is_failed = True
                error_message = "Cannot train model in job : " + str(e)

        if not is_failed:
            try:
                # TODO : should test status code but not yet returned
                # by upload_file
                filename = environ['TMP_DIR'] + '/local_params_' + str(uuid.uuid4()) + '.pt'
                self.model_instance.save(filename, results)
            except Exception as e:
                is_failed = True
                error_message = "Cannot write results: " + str(e)

        # end : clean the namespace
        try:
            del model      # ???? model does not exist ???? what was the idea here ?
        except Exception:
            pass           # specially if we ignore the error....

        if error_message != '':
            logger.error(error_message)<|MERGE_RESOLUTION|>--- conflicted
+++ resolved
@@ -11,26 +11,16 @@
 import shutil
 import tempfile
 import time
+import uuid
+import validators
+
 from typing import Union, Callable, List, Dict, Type
-import uuid
-
-import validators
-
-<<<<<<< HEAD
-#from fedbiomed.common.exceptions import FedbiomedTrainingError
-from fedbiomed.common.repository import Repository
-from fedbiomed.common.logger import logger
-from fedbiomed.researcher.filetools import  create_unique_link, \
-            create_unique_file_link
-=======
-from fedbiomed.common.fedbiosklearn import SGDSkLearnModel  # noqa
 from fedbiomed.common.logger import logger
 from fedbiomed.common.message import ResearcherMessages
 from fedbiomed.common.repository import Repository
-from fedbiomed.common.torchnn import TorchTrainingPlan      # noqa
-
+from fedbiomed.common.training_plans import TorchTrainingPlan # noqa
+from fedbiomed.common.training_plans import SGDSkLearnModel # noqa
 from fedbiomed.researcher.datasets import FederatedDataSet
->>>>>>> b8e386c4
 from fedbiomed.researcher.environ import environ
 from fedbiomed.researcher.filetools import create_unique_link, create_unique_file_link
 from fedbiomed.researcher.requests import Requests
@@ -236,8 +226,6 @@
     def training_args(self, training_args: dict):
         self._training_args = training_args
 
-
-
     def check_model_is_approved_by_nodes(self):
 
         """ Method for checking whether model is approved or not.  This method send
