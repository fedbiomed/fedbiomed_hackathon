--- conflicted
+++ resolved
@@ -3,17 +3,8 @@
 
 # TODO: do we consider it as an abstract class ?
 class Strategy:
-<<<<<<< HEAD
-        """Default Strategy parent class"""
-        def __init__(self, data: FederatedDataSet):
-                self._fds = data
-                self._sampling_node_history = {}
-                self._success_node_history = {}
-                self.parameters = None
-=======
     """
     Default Strategy parent class
->>>>>>> da39e576
 
     provide node management helpers
     """
@@ -22,6 +13,7 @@
         self._fds = data
         self._sampling_node_history = {}
         self._success_node_history = {}
+        self.parameters = None
 
     def sample_nodes(self, round_i: int):
         """
@@ -45,23 +37,15 @@
         """
         return
 
-<<<<<<< HEAD
-        def save_state(self) -> Dict[str, Any]:
-                state = {
-                        "class": type(self).__name__,
-                        "module": self.__module__,
-                        "parameters": self.parameters,
-                        "fds": self._fds.data()
-                }
-                return state
+    def save_state(self) -> Dict[str, Any]:
+        state = {
+                "class": type(self).__name__,
+                "module": self.__module__,
+                "parameters": self.parameters,
+                "fds": self._fds.data()
+        }
+        return state
 
-        def load_state(self,  state: Dict[str, Any]=None):
-                # fds may be modified and diverge from Experiment
-                self._fds = FederatedDataSet(state.get('fds'))
-=======
-    def save_state(self) -> Dict[str, Any]:
-        return None
-
-    def load_state(self):
-        pass
->>>>>>> da39e576
+    def load_state(self,  state: Dict[str, Any]=None):
+        # fds may be modified and diverge from Experiment
+        self._fds = FederatedDataSet(state.get('fds'))