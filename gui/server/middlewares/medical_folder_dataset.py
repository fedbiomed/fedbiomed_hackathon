--- conflicted
+++ resolved
@@ -1,20 +1,11 @@
 import os
-<<<<<<< HEAD
-from fedbiomed.common import data
 from flask import request, g
-=======
-
->>>>>>> 203ceda5
 from app import app
-from flask import request, g
 from utils import error, response
 from fedbiomed.common.data import MedicalFolderController, MedicalFolderDataset, \
     DataLoadingPlan, MapperBlock, MedicalFolderLoadingBlockTypes
 from fedbiomed.common.exceptions import FedbiomedError
 from fedbiomed.node.dataset_manager import DatasetManager
-
-from fedbiomed.common.data import MedicalFolderController
-from fedbiomed.common.exceptions import FedbiomedError
 
 mf_controller = MedicalFolderController()
 dataset_manager = DatasetManager()
