from flask import Blueprint


# Create a blue print for `/api` url prefix. The URLS
api = Blueprint('api', 'api', url_prefix='/api')


# Uses api/ prefix for API endpoints
from .config import *
from .datasets import *
from .repository import *
<<<<<<< HEAD
from .bids import *
=======
from .medical_folder_dataset import *
>>>>>>> d871864d
from .model import *<|MERGE_RESOLUTION|>--- conflicted
+++ resolved
@@ -9,9 +9,5 @@
 from .config import *
 from .datasets import *
 from .repository import *
-<<<<<<< HEAD
-from .bids import *
-=======
 from .medical_folder_dataset import *
->>>>>>> d871864d
 from .model import *