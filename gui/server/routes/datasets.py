--- conflicted
+++ resolved
@@ -48,19 +48,10 @@
             message: The message for response
     """
     req = request.json
-    #print("current app", current_app.__dict__)
     search = req.get('search', None)
-<<<<<<< HEAD
-    table = node_database.db().table('_default')
-    query = node_database.query()
-    print('verif', verify_jwt_in_request(optional=True))
-    print("REQUEST")
-    table.clear_cache()
-=======
-    table = database.db().table_datasets()
-    query = database.query()
-
->>>>>>> ee5ff68b
+    table = node_database.db().table_datasets()
+    query = node_database.query()
+
     if search is not None and search != "":
         res = table.search(query.name.search(search + '+') | query.description.search(search + '+'))
     else:
@@ -97,13 +88,8 @@
 
     if req['dataset_id']:
 
-<<<<<<< HEAD
-        table = node_database.db().table('_default')
+        table = node_database.db().table_datasets()
         query = node_database.query()
-=======
-        table = database.db().table_datasets()
-        query = database.query()
->>>>>>> ee5ff68b
         dataset = table.get(query.dataset_id == req['dataset_id'])
 
         if dataset:
@@ -144,13 +130,8 @@
             message : The message for response
 
     """
-<<<<<<< HEAD
-    table = node_database.db().table('_default')
-    query = node_database.query()
-=======
-    table = database.db().table_datasets()
-    query = database.query()
->>>>>>> ee5ff68b
+    table = node_database.db().table_datasets()
+    query = node_database.query()
 
     data_path_rw = app.config['DATA_PATH_RW']
     req = request.json
@@ -235,13 +216,8 @@
             message : The message for response
     """
     req = request.json
-<<<<<<< HEAD
-    table = node_database.db().table('_default')
-    query = node_database.query()
-=======
-    table = database.db().table_datasets()
-    query = database.query()
->>>>>>> ee5ff68b
+    table = node_database.db().table_datasets()
+    query = node_database.query()
 
     table.update({"tags": req["tags"],
                   "description": req["desc"],
@@ -276,13 +252,8 @@
     """
 
     req = request.json
-<<<<<<< HEAD
-    table = node_database.db().table('_default')
-    query = node_database.query()
-=======
-    table = database.db().table_datasets()
-    query = database.query()
->>>>>>> ee5ff68b
+    table = node_database.db().table_datasets()
+    query = node_database.query()
     dataset = table.get(query.dataset_id == req['dataset_id'])
 
     # Extract data path where the files are saved in the local repository
@@ -339,13 +310,8 @@
 
     """
     req = request.json
-<<<<<<< HEAD
-    table = node_database.db().table('_default')
-    query = node_database.query()
-=======
-    table = database.db().table_datasets()
-    query = database.query()
->>>>>>> ee5ff68b
+    table = node_database.db().table_datasets()
+    query = node_database.query()
     dataset = table.get(query.tags == req['tags'])
 
     if dataset:
