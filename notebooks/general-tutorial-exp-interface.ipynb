--- conflicted
+++ resolved
@@ -50,7 +50,7 @@
   },
   {
    "cell_type": "code",
-   "execution_count": 1,
+   "execution_count": null,
    "metadata": {},
    "outputs": [],
    "source": [
@@ -142,24 +142,11 @@
   },
   {
    "cell_type": "code",
-   "execution_count": 2,
-   "metadata": {},
-   "outputs": [
-    {
-     "name": "stderr",
-     "output_type": "stream",
-     "text": [
-      "2024-01-09 11:41:59,369 fedbiomed INFO - Starting researcher service...\n",
-      "2024-01-09 11:41:59,370 fedbiomed INFO - Waiting 3s for nodes to connect...\n",
-      "2024-01-09 11:41:59,955 fedbiomed DEBUG - Node: NODE_2277a35a-722f-4a30-8a60-85cf8d873d82 polling for the tasks\n",
-      "2024-01-09 11:41:59,956 fedbiomed DEBUG - Node: NODE_fbc33f24-6d43-4d43-9031-ed1c4981a72b polling for the tasks\n",
-      "2024-01-09 11:42:02,385 fedbiomed DEBUG - Experiment not fully configured yet: no training data\n",
-      "2024-01-09 11:42:02,389 fedbiomed DEBUG - Experiment not fully configured yet: no node selection strategy\n"
-     ]
-    }
-   ],
-   "source": [
-    "from fedbiomed.researcher.federated_workflows import Experiment\n",
+   "execution_count": null,
+   "metadata": {},
+   "outputs": [],
+   "source": [
+    "from fedbiomed.researcher.experiment import Experiment\n",
     "exp = Experiment()"
    ]
   },
@@ -173,81 +160,9 @@
   },
   {
    "cell_type": "code",
-   "execution_count": 3,
-   "metadata": {},
-   "outputs": [
-    {
-     "name": "stdout",
-     "output_type": "stream",
-     "text": [
-      "Arguments             Values\n",
-      "--------------------  ------------------------------------------------------------\n",
-      "Aggregator            FedAverage\n",
-      "Strategy              None\n",
-      "Aggregator Optimizer  None\n",
-      "Rounds already run    0\n",
-      "Rounds total          None\n",
-      "Breakpoint State      False\n",
-      "Training Plan Class   None\n",
-      "Model Arguments       None\n",
-      "Tags                  None\n",
-      "Nodes filter          None\n",
-      "Training Data         None\n",
-      "Training Arguments    {'optimizer_args': {}, 'loader_args': {}, 'epochs': None, 'n\n",
-      "                      um_updates': None, 'dry_run': False, 'batch_maxnum': None, '\n",
-      "                      test_ratio': 0.0, 'test_on_local_updates': False, 'test_on_g\n",
-      "                      lobal_updates': False, 'test_metric': None, 'test_metric_arg\n",
-      "                      s': {}, 'log_interval': 10, 'fedprox_mu': None, 'use_gpu': F\n",
-      "                      alse, 'dp_args': None, 'share_persistent_buffers': True, 'ra\n",
-      "                      ndom_seed': None}\n",
-      "Experiment folder     Experiment_0009\n",
-      "Experiment Path       /home/ybouilla/github/fedbiomed_ssh/fedbiomed/var/experiment\n",
-      "                      s/Experiment_0009\n",
-      "Secure Aggregation    - Using: <fedbiomed.researcher.secagg._secure_aggregation.Se\n",
-      "                      cureAggregation object at 0x7f4ae4329e70>\n",
-      "                      - Active: False\n"
-     ]
-    },
-    {
-     "data": {
-      "text/plain": [
-       "{'Arguments': ['Aggregator',\n",
-       "  'Strategy',\n",
-       "  'Aggregator Optimizer',\n",
-       "  'Rounds already run',\n",
-       "  'Rounds total',\n",
-       "  'Breakpoint State',\n",
-       "  'Training Plan Class',\n",
-       "  'Model Arguments',\n",
-       "  'Tags',\n",
-       "  'Nodes filter',\n",
-       "  'Training Data',\n",
-       "  'Training Arguments',\n",
-       "  'Experiment folder',\n",
-       "  'Experiment Path',\n",
-       "  'Secure Aggregation'],\n",
-       " 'Values': ['FedAverage',\n",
-       "  'None',\n",
-       "  'None',\n",
-       "  '0',\n",
-       "  'None',\n",
-       "  'False',\n",
-       "  'None',\n",
-       "  'None',\n",
-       "  'None',\n",
-       "  'None',\n",
-       "  'None',\n",
-       "  \"{'optimizer_args': {}, 'loader_args': {}, 'epochs': None, 'n\\num_updates': None, 'dry_run': False, 'batch_maxnum': None, '\\ntest_ratio': 0.0, 'test_on_local_updates': False, 'test_on_g\\nlobal_updates': False, 'test_metric': None, 'test_metric_arg\\ns': {}, 'log_interval': 10, 'fedprox_mu': None, 'use_gpu': F\\nalse, 'dp_args': None, 'share_persistent_buffers': True, 'ra\\nndom_seed': None}\",\n",
-       "  'Experiment_0009',\n",
-       "  '/home/ybouilla/github/fedbiomed_ssh/fedbiomed/var/experiment\\ns/Experiment_0009',\n",
-       "  '- Using: <fedbiomed.researcher.secagg._secure_aggregation.Se\\ncureAggregation object at 0x7f4ae4329e70>\\n- Active: False']}"
-      ]
-     },
-     "execution_count": 3,
-     "metadata": {},
-     "output_type": "execute_result"
-    }
-   ],
+   "execution_count": null,
+   "metadata": {},
+   "outputs": [],
    "source": [
     "exp.info()"
    ]
@@ -257,6 +172,24 @@
    "metadata": {},
    "source": [
     "Based on the output, some arguments are defined with default values, while others are not. Model arguments, training arguments, tags, round limit, training data etc. have no default value, and they are required to be set. However, these arguments are related to each other. For example, to be able to define your federated training data you need to define the `tags` first, and then while setting your training data argument, experiment will be able to send search request to the nodes to receive information about the datasets. These relations between the arguments will be explained in the following steps."
+   ]
+  },
+  {
+   "cell_type": "markdown",
+   "metadata": {},
+   "source": [
+    "### Setting Training Plan for The Experiment\n",
+    "\n",
+    "The training plan that is going to be used for training can be set in the experiment using the method `set_training_plan_class`."
+   ]
+  },
+  {
+   "cell_type": "code",
+   "execution_count": null,
+   "metadata": {},
+   "outputs": [],
+   "source": [
+    "exp.set_training_plan_class(training_plan_class=MyTrainingPlan)\n"
    ]
   },
   {
@@ -275,40 +208,13 @@
   },
   {
    "cell_type": "code",
-   "execution_count": 4,
+   "execution_count": null,
    "metadata": {
     "pycharm": {
      "name": "#%%\n"
     }
    },
-   "outputs": [
-    {
-     "data": {
-      "text/plain": [
-       "{'loader_args': {'batch_size': 48},\n",
-       " 'optimizer_args': {'lr': 0.001},\n",
-       " 'epochs': 1,\n",
-       " 'dry_run': False,\n",
-       " 'batch_maxnum': 100,\n",
-       " 'num_updates': None,\n",
-       " 'test_ratio': 0.0,\n",
-       " 'test_on_local_updates': False,\n",
-       " 'test_on_global_updates': False,\n",
-       " 'test_metric': None,\n",
-       " 'test_metric_args': {},\n",
-       " 'log_interval': 10,\n",
-       " 'fedprox_mu': None,\n",
-       " 'use_gpu': False,\n",
-       " 'dp_args': None,\n",
-       " 'share_persistent_buffers': True,\n",
-       " 'random_seed': None}"
-      ]
-     },
-     "execution_count": 4,
-     "metadata": {},
-     "output_type": "execute_result"
-    }
-   ],
+   "outputs": [],
    "source": [
     "# Model arguments should be an empty Dict, since our model does not require \n",
     "# any argument for initialization\n",
@@ -349,20 +255,9 @@
   },
   {
    "cell_type": "code",
-   "execution_count": 5,
-   "metadata": {},
-   "outputs": [
-    {
-     "data": {
-      "text/plain": [
-       "['#MNIST', '#dataset']"
-      ]
-     },
-     "execution_count": 5,
-     "metadata": {},
-     "output_type": "execute_result"
-    }
-   ],
+   "execution_count": null,
+   "metadata": {},
+   "outputs": [],
    "source": [
     "tags = ['#MNIST', '#dataset']\n",
     "exp.set_tags(tags = tags)"
@@ -377,20 +272,9 @@
   },
   {
    "cell_type": "code",
-   "execution_count": 6,
-   "metadata": {},
-   "outputs": [
-    {
-     "data": {
-      "text/plain": [
-       "['#MNIST', '#dataset']"
-      ]
-     },
-     "execution_count": 6,
-     "metadata": {},
-     "output_type": "execute_result"
-    }
-   ],
+   "execution_count": null,
+   "metadata": {},
+   "outputs": [],
    "source": [
     "exp.tags()"
    ]
@@ -425,20 +309,9 @@
   },
   {
    "cell_type": "code",
-   "execution_count": 7,
-   "metadata": {},
-   "outputs": [
-    {
-     "name": "stderr",
-     "output_type": "stream",
-     "text": [
-      "2024-01-09 11:42:02,498 fedbiomed DEBUG - Node: NODE_2277a35a-722f-4a30-8a60-85cf8d873d82 polling for the tasks\n",
-      "2024-01-09 11:42:02,500 fedbiomed DEBUG - Node: NODE_fbc33f24-6d43-4d43-9031-ed1c4981a72b polling for the tasks\n",
-      "2024-01-09 11:42:02,503 fedbiomed INFO - Node selected for training -> NODE_2277a35a-722f-4a30-8a60-85cf8d873d82\n",
-      "2024-01-09 11:42:02,503 fedbiomed INFO - Node selected for training -> NODE_fbc33f24-6d43-4d43-9031-ed1c4981a72b\n"
-     ]
-    }
-   ],
+   "execution_count": null,
+   "metadata": {},
+   "outputs": [],
    "source": [
     "training_data = exp.set_training_data(training_data=None, from_tags=True)"
    ]
@@ -454,7 +327,7 @@
   },
   {
    "cell_type": "code",
-   "execution_count": 8,
+   "execution_count": null,
    "metadata": {},
    "outputs": [],
    "source": [
@@ -470,35 +343,9 @@
   },
   {
    "cell_type": "code",
-   "execution_count": 9,
-   "metadata": {},
-   "outputs": [
-    {
-     "data": {
-      "text/plain": [
-       "{'NODE_2277a35a-722f-4a30-8a60-85cf8d873d82': {'name': 'MNIST',\n",
-       "  'data_type': 'default',\n",
-       "  'tags': ['#MNIST', '#dataset'],\n",
-       "  'description': 'MNIST database',\n",
-       "  'shape': [60000, 1, 28, 28],\n",
-       "  'dataset_id': 'dataset_12994421-68ab-4c5a-b589-18633081ec9e',\n",
-       "  'dtypes': [],\n",
-       "  'dataset_parameters': None},\n",
-       " 'NODE_fbc33f24-6d43-4d43-9031-ed1c4981a72b': {'name': 'MNIST',\n",
-       "  'data_type': 'default',\n",
-       "  'tags': ['#MNIST', '#dataset'],\n",
-       "  'description': 'MNIST database',\n",
-       "  'shape': [60000, 1, 28, 28],\n",
-       "  'dataset_id': 'dataset_076711ca-794f-44b8-a784-5b30cc7f6df8',\n",
-       "  'dtypes': [],\n",
-       "  'dataset_parameters': None}}"
-      ]
-     },
-     "execution_count": 9,
-     "metadata": {},
-     "output_type": "execute_result"
-    }
-   ],
+   "execution_count": null,
+   "metadata": {},
+   "outputs": [],
    "source": [
     "training_data.data()"
    ]
@@ -514,20 +361,9 @@
   },
   {
    "cell_type": "code",
-   "execution_count": 10,
-   "metadata": {},
-   "outputs": [
-    {
-     "data": {
-      "text/plain": [
-       "<fedbiomed.researcher.datasets.FederatedDataSet at 0x7f4ae592e980>"
-      ]
-     },
-     "execution_count": 10,
-     "metadata": {},
-     "output_type": "execute_result"
-    }
-   ],
+   "execution_count": null,
+   "metadata": {},
+   "outputs": [],
    "source": [
     "from fedbiomed.researcher.datasets import FederatedDataSet \n",
     "\n",
@@ -545,20 +381,9 @@
   },
   {
    "cell_type": "code",
-   "execution_count": 11,
-   "metadata": {},
-   "outputs": [
-    {
-     "data": {
-      "text/plain": [
-       "<fedbiomed.researcher.datasets.FederatedDataSet at 0x7f4a0ad9cd30>"
-      ]
-     },
-     "execution_count": 11,
-     "metadata": {},
-     "output_type": "execute_result"
-    }
-   ],
+   "execution_count": null,
+   "metadata": {},
+   "outputs": [],
    "source": [
     "exp.set_training_data(training_data = tr_data)"
    ]
@@ -578,44 +403,6 @@
    "cell_type": "markdown",
    "metadata": {},
    "source": [
-    "### Setting Training Plan for The Experiment\n",
-    "\n",
-    "The training plan that is going to be used for training can be set in the experiment using the method `set_training_plan_class`."
-   ]
-  },
-  {
-   "cell_type": "code",
-   "execution_count": 12,
-   "metadata": {},
-   "outputs": [
-    {
-     "name": "stderr",
-     "output_type": "stream",
-     "text": [
-      "2024-01-09 11:42:02,577 fedbiomed DEBUG - Model file has been saved: /home/ybouilla/github/fedbiomed_ssh/fedbiomed/var/experiments/Experiment_0009/model_14037c2e-335e-47dd-aee3-508f561cf2da.py\n",
-      "Secure RNG turned off. This is perfectly fine for experimentation as it allows for much faster training performance, but remember to turn it on and retrain one last time before production with ``secure_mode`` turned on.\n",
-      "2024-01-09 11:42:02,599 fedbiomed DEBUG - using native torch optimizer\n"
-     ]
-    },
-    {
-     "data": {
-      "text/plain": [
-       "__main__.MyTrainingPlan"
-      ]
-     },
-     "execution_count": 12,
-     "metadata": {},
-     "output_type": "execute_result"
-    }
-   ],
-   "source": [
-    "exp.set_training_plan_class(training_plan_class=MyTrainingPlan)"
-   ]
-  },
-  {
-   "cell_type": "markdown",
-   "metadata": {},
-   "source": [
     "### Setting an Aggregator  \n",
     "\n",
     "An aggregator is one of the required arguments for the experiment. It is used for aggregating model parameters that are received from the nodes after every round. By default, when the experiment is initialized without passing any aggregator, it will automatically use the default `FedAverage` aggregator class. However, it is also possible to set a different aggregation algorithm with the method `set_aggregator`. Currently, Fed-BioMed has only `FedAverage` but it is possible to create a custom aggregator classes.\n",
@@ -625,20 +412,9 @@
   },
   {
    "cell_type": "code",
-   "execution_count": 13,
-   "metadata": {},
-   "outputs": [
-    {
-     "data": {
-      "text/plain": [
-       "<fedbiomed.researcher.aggregators.fedavg.FedAverage at 0x7f4a0ada87c0>"
-      ]
-     },
-     "execution_count": 13,
-     "metadata": {},
-     "output_type": "execute_result"
-    }
-   ],
+   "execution_count": null,
+   "metadata": {},
+   "outputs": [],
    "source": [
     "exp.aggregator()"
    ]
@@ -652,20 +428,9 @@
   },
   {
    "cell_type": "code",
-   "execution_count": 14,
-   "metadata": {},
-   "outputs": [
-    {
-     "data": {
-      "text/plain": [
-       "<fedbiomed.researcher.aggregators.fedavg.FedAverage at 0x7f4ae545dbd0>"
-      ]
-     },
-     "execution_count": 14,
-     "metadata": {},
-     "output_type": "execute_result"
-    }
-   ],
+   "execution_count": null,
+   "metadata": {},
+   "outputs": [],
    "source": [
     "from fedbiomed.researcher.aggregators.fedavg import FedAverage\n",
     "exp.set_aggregator(aggregator=FedAverage)"
@@ -680,20 +445,9 @@
   },
   {
    "cell_type": "code",
-   "execution_count": 15,
-   "metadata": {},
-   "outputs": [
-    {
-     "data": {
-      "text/plain": [
-       "<fedbiomed.researcher.aggregators.fedavg.FedAverage at 0x7f4a0adfcc40>"
-      ]
-     },
-     "execution_count": 15,
-     "metadata": {},
-     "output_type": "execute_result"
-    }
-   ],
+   "execution_count": null,
+   "metadata": {},
+   "outputs": [],
    "source": [
     "fed_average = FedAverage()\n",
     "exp.set_aggregator(aggregator=fed_average)"
@@ -713,20 +467,9 @@
   },
   {
    "cell_type": "code",
-   "execution_count": 16,
-   "metadata": {},
-   "outputs": [
-    {
-     "data": {
-      "text/plain": [
-       "<fedbiomed.researcher.strategies.default_strategy.DefaultStrategy at 0x7f4a0adfc550>"
-      ]
-     },
-     "execution_count": 16,
-     "metadata": {},
-     "output_type": "execute_result"
-    }
-   ],
+   "execution_count": null,
+   "metadata": {},
+   "outputs": [],
    "source": [
     "exp.set_strategy(node_selection_strategy=None)"
    ]
@@ -740,20 +483,9 @@
   },
   {
    "cell_type": "code",
-   "execution_count": 17,
-   "metadata": {},
-   "outputs": [
-    {
-     "data": {
-      "text/plain": [
-       "<fedbiomed.researcher.strategies.default_strategy.DefaultStrategy at 0x7f4ae4329ea0>"
-      ]
-     },
-     "execution_count": 17,
-     "metadata": {},
-     "output_type": "execute_result"
-    }
-   ],
+   "execution_count": null,
+   "metadata": {},
+   "outputs": [],
    "source": [
     "from fedbiomed.researcher.strategies.default_strategy import DefaultStrategy\n",
     "exp.set_strategy(node_selection_strategy=DefaultStrategy)\n",
@@ -773,20 +505,9 @@
   },
   {
    "cell_type": "code",
-   "execution_count": 18,
-   "metadata": {},
-   "outputs": [
-    {
-     "data": {
-      "text/plain": [
-       "2"
-      ]
-     },
-     "execution_count": 18,
-     "metadata": {},
-     "output_type": "execute_result"
-    }
-   ],
+   "execution_count": null,
+   "metadata": {},
+   "outputs": [],
    "source": [
     "exp.set_round_limit(round_limit=2)\n",
     "exp.round_limit()"
@@ -796,86 +517,59 @@
    "cell_type": "markdown",
    "metadata": {},
    "source": [
+    "### Setting Job to Manage Federated Training Rounds\n",
+    "\n",
+    "Job is a class that manages federated training rounds. Before setting job, strategy for selecting nodes, model and training data should be set. Therefore, please make sure that they all defined before setting job.  The method `set_job` creates the Job instance and it does not take any argument. "
+   ]
+  },
+  {
+   "cell_type": "code",
+   "execution_count": null,
+   "metadata": {},
+   "outputs": [],
+   "source": [
+    "exp.set_job()\n",
+    "exp.job()"
+   ]
+  },
+  {
+   "cell_type": "markdown",
+   "metadata": {},
+   "source": [
     "### Setting Secure Aggregation\n",
     "\n",
     "Secure aggregation enables nodes to send encrypted updates to the researcher. Thus researcher cannot read cleartext updates from the nodes. Nevertheless, researcher can aggregate updates from the nodes. The aggregated model parameters are then in cleartext, and the researcher can read them.\n",
     "\n",
     "The method `use_secagg` toggles usage of secure aggregation. When `True`, a secure aggregation context (cryptographic material) for the experiment is negotiated between the experiment parties (if not existing yet) or existing secure aggregation context is re-used. Then usage of secure aggregation by the experiment is activated.\n",
     "\n",
-    "Secure aggregation needs at least 2 active nodes in the experiment (thus 3 parties including the researcher).\n",
-    "\n",
-    "**Caution:** *if you have set up your secagg encryption material, you may have to run `exp.run()` or `exp.run_once()` in order to fully configure keys and bi-prime*"
-   ]
-  },
-  {
-   "cell_type": "code",
-   "execution_count": 21,
-   "metadata": {},
-   "outputs": [
-    {
-     "data": {
-      "text/plain": [
-       "<fedbiomed.researcher.secagg._secure_aggregation.SecureAggregation at 0x7f4a081a59c0>"
-      ]
-     },
-     "execution_count": 21,
-     "metadata": {},
-     "output_type": "execute_result"
-    }
-   ],
-   "source": [
-    "exp.set_secagg(secagg=True)"
-   ]
-  },
-  {
-   "cell_type": "code",
-   "execution_count": 25,
-   "metadata": {},
-   "outputs": [
-    {
-     "name": "stdout",
-     "output_type": "stream",
-     "text": [
-      "Using secagg:  <fedbiomed.researcher.secagg._secure_aggregation.SecureAggregation object at 0x7f4a081a59c0>\n"
-     ]
-    },
-    {
-     "ename": "TypeError",
-     "evalue": "cannot unpack non-iterable SecureAggregation object",
-     "output_type": "error",
-     "traceback": [
-      "\u001b[0;31m---------------------------------------------------------------------------\u001b[0m",
-      "\u001b[0;31mTypeError\u001b[0m                                 Traceback (most recent call last)",
-      "Cell \u001b[0;32mIn[25], line 2\u001b[0m\n\u001b[1;32m      1\u001b[0m \u001b[38;5;28mprint\u001b[39m(\u001b[38;5;124m\"\u001b[39m\u001b[38;5;124mUsing secagg: \u001b[39m\u001b[38;5;124m\"\u001b[39m, exp\u001b[38;5;241m.\u001b[39msecagg)\n\u001b[0;32m----> 2\u001b[0m exp_servkey, exp_biprime \u001b[38;5;241m=\u001b[39m exp\u001b[38;5;241m.\u001b[39msecagg\n\u001b[1;32m      3\u001b[0m \u001b[38;5;28;01mif\u001b[39;00m exp_servkey:\n\u001b[1;32m      4\u001b[0m     \u001b[38;5;28mprint\u001b[39m(\u001b[38;5;124mf\u001b[39m\u001b[38;5;124m\"\u001b[39m\u001b[38;5;124mSecagg servkey:\u001b[39m\u001b[38;5;130;01m\\n\u001b[39;00m\u001b[38;5;124m- status \u001b[39m\u001b[38;5;132;01m{\u001b[39;00mexp_servkey\u001b[38;5;241m.\u001b[39mstatus()\u001b[38;5;132;01m}\u001b[39;00m\u001b[38;5;130;01m\\n\u001b[39;00m\u001b[38;5;124m- secagg_id \u001b[39m\u001b[38;5;132;01m{\u001b[39;00mexp_servkey\u001b[38;5;241m.\u001b[39msecagg_id\u001b[38;5;250m \u001b[39m()\u001b[38;5;132;01m}\u001b[39;00m\u001b[38;5;124m\"\u001b[39m \\\n\u001b[1;32m      5\u001b[0m         \u001b[38;5;124mf\u001b[39m\u001b[38;5;124m\"\u001b[39m\u001b[38;5;130;01m\\n\u001b[39;00m\u001b[38;5;124m- context \u001b[39m\u001b[38;5;132;01m{\u001b[39;00mexp_servkey\u001b[38;5;241m.\u001b[39mcontext()\u001b[38;5;132;01m}\u001b[39;00m\u001b[38;5;124m\"\u001b[39m)\n",
-      "\u001b[0;31mTypeError\u001b[0m: cannot unpack non-iterable SecureAggregation object"
-     ]
-    },
-    {
-     "name": "stderr",
-     "output_type": "stream",
-     "text": [
-      "2024-01-09 11:44:09,140 fedbiomed DEBUG - Node: NODE_fbc33f24-6d43-4d43-9031-ed1c4981a72b polling for the tasks\n",
-      "2024-01-09 11:44:10,650 fedbiomed DEBUG - Node: NODE_2277a35a-722f-4a30-8a60-85cf8d873d82 polling for the tasks\n",
-      "2024-01-09 11:44:13,495 fedbiomed DEBUG - Node: NODE_fbc33f24-6d43-4d43-9031-ed1c4981a72b polling for the tasks\n"
-     ]
-    }
-   ],
-   "source": [
-    "print(\"Using secagg: \", exp.secagg)\n",
-<<<<<<< HEAD
-    "exp_servkey, exp_biprime = exp.secagg\n",
-=======
-    "\n",
-    "exp_servkey, exp_biprime = exp.secagg.servkey, exp.secagg.biprime\n",
->>>>>>> 26403897
+    "Secure aggregation needs at least 2 active nodes in the experiment (thus 3 parties including the researcher)."
+   ]
+  },
+  {
+   "cell_type": "code",
+   "execution_count": null,
+   "metadata": {},
+   "outputs": [],
+   "source": [
+    "exp.set_use_secagg(use_secagg=True)"
+   ]
+  },
+  {
+   "cell_type": "code",
+   "execution_count": null,
+   "metadata": {},
+   "outputs": [],
+   "source": [
+    "print(\"Using secagg: \", exp.use_secagg())\n",
+    "exp_servkey, exp_biprime = exp.secagg_context()\n",
     "if exp_servkey:\n",
-    "    print(f\"Secagg servkey:\\n- status {exp_servkey.status}\\n- secagg_id {exp_servkey.secagg_id}\" \\\n",
-    "        f\"\\n- context {exp_servkey.context}\")\n",
+    "    print(f\"Secagg servkey:\\n- status {exp_servkey.status()}\\n- secagg_id {exp_servkey.secagg_id ()}\" \\\n",
+    "        f\"\\n- context {exp_servkey.context()}\")\n",
     "else:\n",
     "    print(\"No secagg servkey\")\n",
     "if exp_biprime:\n",
-    "    print(f\"Secagg biprime:\\n- status {exp_biprime.status}\\n- secagg_id {exp_biprime.secagg_id}\" \\\n",
-    "        f\"\\n- context {exp_biprime.context}\")\n",
+    "    print(f\"Secagg biprime:\\n- status {exp_biprime.status()}\\n- secagg_id {exp_biprime.secagg_id ()}\" \\\n",
+    "        f\"\\n- context {exp_biprime.context()}\")\n",
     "else:\n",
     "    print(\"No secagg biprime\")"
    ]
@@ -886,7 +580,7 @@
    "metadata": {},
    "outputs": [],
    "source": [
-    "exp.set_secagg(False)"
+    "exp.set_use_secagg(False)"
    ]
   },
   {
@@ -1175,7 +869,7 @@
  ],
  "metadata": {
   "kernelspec": {
-   "display_name": "Python 3 (ipykernel)",
+   "display_name": "fedbiomed-node",
    "language": "python",
    "name": "python3"
   },
@@ -1189,7 +883,7 @@
    "name": "python",
    "nbconvert_exporter": "python",
    "pygments_lexer": "ipython3",
-   "version": "3.10.13"
+   "version": "3.10.12 | packaged by conda-forge | (main, Jun 23 2023, 22:40:32) [GCC 12.3.0]"
   },
   "vscode": {
    "interpreter": {
