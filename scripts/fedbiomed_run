--- conflicted
+++ resolved
@@ -105,7 +105,7 @@
                                                                     If config file doesn't exist script will raise an error.
             - cert        | --cert        | -ct  [<certificate>]:   Name of the certificate to use in order to enable HTTPS.
                                                                     If cert file doesn't exist script will raise an error.
-            - key         | --primary-key | -k   [<key>]        :   Name of the private key for the SSL certificate. 
+            - key         | --primary-key | -k   [<key>]        :   Name of the private key for the SSL certificate.
                                                                     If the key file doesn't exist, the script will raise an error.
             - port        | --port        | -p   [<port>]       :   HTTP port that GUI will be served. Default is \`8484\`
             - host        | --host        | -h   [<host>]       :   HTTP host that GUI will be served, Default is \`localhost\`
@@ -243,11 +243,7 @@
 
     # Create bundle if there is no build directory/node_modules or recreate is active
     if  [ ! -d "$basedir/gui/ui/node_modules" ] || [ ! -d "$basedir/var/gui-build" ] || [ -n "$RECREATE" ];then
-<<<<<<< HEAD
-        echo -e "${YLW}INFO${NC}: Installing npm modules"
-=======
         echo -e "${YLW}INFO${NC}: Installing node modules"
->>>>>>> 203ceda5
         yarn install || exit
 
         echo -e "${YLW}INFO${NC}: Building Fed-BioMed GUI"
