--- conflicted
+++ resolved
@@ -26,19 +26,10 @@
 
 @pytest.fixture(scope='module')
 def port():
-<<<<<<< HEAD
-    global _PORT
-    if _PORT not in globals():
-
-        _PORT = 50052
-    else:
-        _PORT += 1
-=======
     """Increases and return port for researcher server"""
     global _PORT
 
     _PORT += 1
->>>>>>> f7e483d1
     return str(_PORT)
 
 
@@ -74,7 +65,7 @@
     """Removes configuration files that are not removed  due to errors in
     end 2 end test
     """
- # Clear remaining component data if existing
+    # Clear remaining component data if existing
     configs = glob.glob( os.path.join( CONFIG_DIR, f"{CONFIG_PREFIX}*.ini"))
 
     for path in configs:
@@ -90,5 +81,4 @@
         clear_component_data(config)
 
         del cfg
-        del config
-
+        del config