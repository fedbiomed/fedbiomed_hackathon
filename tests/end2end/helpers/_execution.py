--- conflicted
+++ resolved
@@ -163,9 +163,4 @@
         wait: Wait until command is completed (blocking or non-blocking option)
     """
     command.insert(0, FEDBIOMED_RUN)
-<<<<<<< HEAD
-    return shell_process(command=command, wait=wait, pipe=pipe)
-=======
-    return shell_process(command=command, wait=wait, pipe=pipe, on_failure=on_failure)
-
->>>>>>> 001f00fd
+    return shell_process(command=command, wait=wait, pipe=pipe, on_failure=on_failure)