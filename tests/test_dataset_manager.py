--- conflicted
+++ resolved
@@ -28,12 +28,8 @@
 from fedbiomed.node.dataset_manager import DatasetManager, DataLoadingPlan
 from fedbiomed.common.exceptions import FedbiomedDatasetManagerError
 
-<<<<<<< HEAD
 
 class TestDatasetManager(NodeTestCase):
-=======
-class TestDatasetManager(unittest.TestCase):
->>>>>>> 22a48e94
     """
     Unit Tests for DatasetManager class.
     """
@@ -55,7 +51,6 @@
         def __getitem__(self, idx):
             return self._data[idx], self._labels[idx]
 
-    @patch('fedbiomed.node.dataset_manager.environ', new=environ)
     def setUp(self):
         """
         run this at the begining of each test
