from typing import Dict
import unittest
import os
import sys
import shutil
import json
import inspect

from unittest.mock import patch, MagicMock, PropertyMock
from fedbiomed.common import training_plans
from fedbiomed.common.constants import TrainingPlans
from fedbiomed.common.training_plans import BaseTrainingPlan
from fedbiomed.researcher.secagg import SecaggBiprimeContext, SecaggContext, SecaggServkeyContext
import testsupport.mock_researcher_environ  ## noqa (remove flake8 false warning)
from testsupport.fake_dataset import FederatedDataSetMock
from testsupport.fake_experiment import ExperimentMock
from testsupport.fake_training_plan import FakeModel
from testsupport.base_fake_training_plan import BaseFakeTrainingPlan
from testsupport.fake_researcher_secagg import FAKE_CONTEXT_VALUE, FakeSecaggServkeyContext, \
    FakeSecaggBiprimeContext

from fedbiomed.common.training_args import TrainingArgs
from fedbiomed.common.exceptions import FedbiomedSilentTerminationError

from fedbiomed.researcher.aggregators.fedavg import FedAverage
from fedbiomed.researcher.aggregators.aggregator import Aggregator
from fedbiomed.researcher.datasets import FederatedDataSet
from fedbiomed.researcher.environ import environ
import fedbiomed.researcher.experiment
from fedbiomed.researcher.experiment import Experiment, TrainingPlan
from fedbiomed.researcher.job import Job
from fedbiomed.researcher.monitor import Monitor
from fedbiomed.researcher.strategies.strategy import Strategy
from fedbiomed.researcher.strategies.default_strategy import DefaultStrategy


class FakeAggregator(Aggregator):
    aggregator_name: str = 'dummy-aggregator'

class FakeStrategy(Strategy):
    pass
        

class TestExperiment(unittest.TestCase):
    """ Test for Experiment class """

    # For testing training_plan setter of Experiment
    class FakeModelTorch(BaseFakeTrainingPlan):
        """ Should inherit TorchTrainingPlan to pass the condition
            `issubclass` of `TorchTrainingPlan`
        """
        def init_model(self, args):
            pass

        pass

    @staticmethod
    def create_fake_training_plan_file(name: str):
        """ Class method saving codes of FakeModel

        Args:
            name (str): Name of the model file that will be created
        """

        tmp_dir = os.path.join(environ['TMP_DIR'], 'tmp_models')
        tmp_dir_model = os.path.join(tmp_dir, name)
        if not os.path.isdir(tmp_dir):
            os.mkdir(tmp_dir)

        content = "from typing import Dict, Any, List\n"
        content += "import time\n"
        content += inspect.getsource(FakeModel)
        file = open(tmp_dir_model, "w")
        file.write(content)
        file.close()

        return tmp_dir_model


    @classmethod
    def setUpClass(cls) -> None:

        # Create FakeAggregator that does not have subclass
        class FakeAggregator:
            pass

        # Create FakeStrategy does not have subclass
        class FakeStrategy:
            pass

        cls.fake_strategy = FakeStrategy
        cls.fake_aggregator = FakeAggregator


    def setUp(self):

        try:
            # clean up existing experiments
            shutil.rmtree(environ['EXPERIMENTS_DIR'])

        except FileNotFoundError:
            pass

        # folder name for experimentation in EXPERIMENT_DIR
        self.experimentation_folder = 'Experiment_101'
        self.experimentation_folder_path = \
            os.path.join(environ['EXPERIMENTS_DIR'], self.experimentation_folder)
        os.makedirs(self.experimentation_folder_path)

        # Define patchers
        # Patchers that are not required be modified during the tests
        self.patchers = [
            patch('fedbiomed.researcher.datasets.FederatedDataSet',
                  FederatedDataSetMock),
            patch('fedbiomed.researcher.aggregators.aggregator.Aggregator.__init__',
                  return_value=None),
        ]

        self.monitor_mock = MagicMock(return_value=None)
        self.monitor_mock.on_message_handler = MagicMock()
        self.monitor_mock.close_writer = MagicMock()

        # Patchers that required be modified during the tests
        self.patcher_monitor_init = patch('fedbiomed.researcher.monitor.Monitor', MagicMock(return_value=None))
        self.patcher_monitor_on_message_handler = patch('fedbiomed.researcher.monitor.Monitor.on_message_handler',
                                                        MagicMock(return_value=None))
        self.patcher_monitor_close_writer = patch('fedbiomed.researcher.monitor.Monitor.close_writer',
                                                  MagicMock(return_value=None))
        self.patcher_cr_folder = patch('fedbiomed.researcher.experiment.create_exp_folder',
                                       return_value=self.experimentation_folder)
        self.patcher_job = patch('fedbiomed.researcher.job.Job.__init__', MagicMock(return_value=None))
        self.patcher_logger_info = patch('fedbiomed.common.logger.logger.info', MagicMock(return_value=None))
        self.patcher_logger_error = patch('fedbiomed.common.logger.logger.error', MagicMock(return_value=None))
        self.patcher_logger_critical = patch('fedbiomed.common.logger.logger.critical', MagicMock(return_value=None))
        self.patcher_logger_debug = patch('fedbiomed.common.logger.logger.debug', MagicMock(return_value=None))
        self.patcher_logger_warning = patch('fedbiomed.common.logger.logger.warning', MagicMock(return_value=None))
        self.patcher_request_init = patch('fedbiomed.researcher.requests.Requests.__init__',
                                          MagicMock(return_value=None))
        self.patcher_request_search = patch('fedbiomed.researcher.requests.Requests.search', MagicMock(return_value={}))



        for patcher in self.patchers:
            patcher.start()

        # Define mocks from patchers

        self.mock_monitor_init = self.patcher_monitor_init.start()
        self.mock_monitor_on_message = self.patcher_monitor_on_message_handler.start()
        self.mock_monitor_close_writer = self.patcher_monitor_close_writer.start()
        self.mock_create_folder = self.patcher_cr_folder.start()
        self.mock_logger_info = self.patcher_logger_info.start()
        self.mock_logger_error = self.patcher_logger_error.start()
        self.mock_logger_critical = self.patcher_logger_critical.start()
        self.mock_logger_debug = self.patcher_logger_debug.start()
        self.mock_logger_warning = self.patcher_logger_warning.start()
        self.mock_job = self.patcher_job.start()
        self.mock_request_init = self.patcher_request_init.start()
        self.mock_request_search = self.patcher_request_search.start()

        self.round_limit = 4
        self.tags = ['some_tag', 'more_tag']
        self.nodes = ['node-1', 'node-2']

        # useful for all tests, except load_breakpoint
        self.test_exp = Experiment(
            nodes=['node-1', 'node-2'],
            tags=self.tags,
            round_limit=self.round_limit,
            tensorboard=True,
            save_breakpoints=True)

    def tearDown(self) -> None:

        # Stop patchers patched in array
        for patcher in self.patchers:
            patcher.stop()

        # Stop patchers
        self.patcher_cr_folder.stop()
        self.patcher_job.stop()
        self.patcher_logger_info.stop()
        self.patcher_logger_error.stop()
        self.patcher_logger_critical.stop()
        self.patcher_request_init.stop()
        self.patcher_request_search.stop()
        self.patcher_logger_debug.stop()
        self.patcher_logger_warning.stop()
        self.patcher_monitor_init.stop()
        self.patcher_monitor_on_message_handler.stop()
        self.patcher_monitor_close_writer.stop()

        if environ['EXPERIMENTS_DIR'] in sys.path:
            sys.path.remove(environ['EXPERIMENTS_DIR'])

        try:
            shutil.rmtree(environ['EXPERIMENTS_DIR'])
            # clean up existing experiments
        except FileNotFoundError:
            pass

        # Remove if there is dummy model file
        tmp_dir = os.path.join(environ['TMP_DIR'], 'tmp_models')
        if os.path.isdir(tmp_dir):
            shutil.rmtree(tmp_dir)


    def assertSubDictInDict(self, sub_dict: Dict, dict: Dict, msg: str = ''):
        ok_array = [False] * len(sub_dict)
        for i, (s_key, s_val) in enumerate(sub_dict.items()):
            for key, val in dict.items():
                if s_key == key and val == s_val:
                    ok_array[i] = True
        assert all(ok_array), msg + f'{sub_dict} is not in {dict}'

    def test_experiment_01_getters(self):
        """ Testings getters of Experiment class """

        # Tags should be ['some_tag', 'more_tag'] that comes from setUp
        tags = self.test_exp.tags()
        self.assertListEqual(tags, self.tags, 'Can not get tags from Experiment properly')

        # Test getter for nodes
        nodes = self.test_exp.nodes()
        self.assertListEqual(nodes, self.nodes, 'Can not get nodes from Experiment properly')

        # Test getter for training_data
        fds = self.test_exp.training_data()
        self.assertIsInstance(fds, FederatedDataSet, 'The getter `.training_data` does not return '
                                                     'proper FederatedDataset instance')

        # Test getter for aggregator
        aggregator = self.test_exp.aggregator()
        self.assertIsInstance(aggregator, FedAverage, 'The getter `.aggregator()` does not return proper '
                                                      'FedAverage instance')
        self.assertIsInstance(aggregator, Aggregator, 'The getter `.aggregator()` does not return proper '
                                                      'Aggregator instance')

        # Test getter for strategy
        strategy = self.test_exp.strategy()
        self.assertIsInstance(strategy, Strategy, 'The getter `.strategy()` does not return proper '
                                                  'Strategy instance')
        self.assertIsInstance(strategy, DefaultStrategy, 'The getter `.strategy()` does not return proper '
                                                         'DefaultStrategy instance')

        # Test getter round_limit
        round_limit = self.test_exp.round_limit()
        self.assertEqual(round_limit, self.round_limit, 'Getter for round_limit did not return correct round'
                                                        'limit.')

        # Test getter for round_current
        round_current = self.test_exp.round_current()
        self.assertEqual(round_current, 0, 'Getter for round_current did not return correct round')

        # Test getter for experimentation_folder
        exp_folder = self.test_exp.experimentation_folder()
        self.assertEqual(exp_folder, 'Experiment_101', 'Getter for experimentation folder did not return correct '
                                                       'folder name')

        # Test getter for experimentation folder
        expected_exp_path = os.path.join(environ['EXPERIMENTS_DIR'], exp_folder)
        exp_path = self.test_exp.experimentation_path()
        self.assertEqual(exp_path, expected_exp_path, 'Getter for experimentation folder did not return expected '
                                                      'experimentation path')

        # Test getter for training_plan
        training_plan = self.test_exp.training_plan_class()
        self.assertIsNone(training_plan, 'Getter for training_plan did not return expected training_plan')

        # Test getter for training_plan_path
        training_plan_path = self.test_exp.training_plan_path()
        self.assertIsNone(training_plan_path, 'Getter for training_plan_path did not return expected training_plan_path')

        # Test getter for model arguments
        model_args = self.test_exp.model_args()
        self.assertDictEqual(model_args, {}, 'Getter for model_args did not return expected value')

        # Test getter fpr Job instance
        job = self.test_exp.job()
        self.assertIsNone(job, 'Getter for Job did not return expected')

        # Test getter for save_breakpoints
        save_breakpoints = self.test_exp.save_breakpoints()
        self.assertTrue(save_breakpoints, 'Getter for save_breakpoints did not return expected value: True')

        # Test getter for monitor
        monitor = self.test_exp.monitor()
        self.assertIsInstance(monitor, Monitor, 'Getter for monitor did not return expected Monitor instance')

        # Test getter for aggregated params
        agg_params = self.test_exp.aggregated_params()
        self.assertDictEqual(agg_params, {}, 'Getter for aggregated_params did not return expected value: {}')

        # Test getter training_replies

        # Test when ._job is None
        training_replies = self.test_exp.training_replies()
        self.assertIsNone(training_replies, 'Getter for training_replies did not return expected value None')
        self.mock_logger_error.assert_called_once()

        # Test when ._job is not None
        tr_reply = {'node-1': True}
        type(self.mock_job).training_replies = PropertyMock(return_value=tr_reply)
        self.test_exp._job = self.mock_job
        training_replies = self.test_exp.training_replies()
        self.assertDictEqual(training_replies, tr_reply, 'Getter for training_replies did not return expected values')

        # Test getter for model instance

        # Test when ._job is None
        self.test_exp._job = None
        self.mock_logger_error.reset_mock()
        training_plan = self.test_exp.training_plan()
        self.assertIsNone(training_plan, 'Getter for .training_plan did not return expected value None')
        self.mock_logger_error.assert_called_once()

        # Test when ._job is not None
        fake_training_plan = FakeModel()
        type(self.mock_job).training_plan = PropertyMock(return_value=fake_training_plan)
        self.test_exp._job = self.mock_job
        training_plan = self.test_exp.training_plan()
        self.assertEqual(training_plan, fake_training_plan, 'Getter for training_plan did not return expected Model')

        # Test getters for testing arguments
        test_ratio = self.test_exp.test_ratio()
        self.assertEqual(test_ratio, 0, 'Getter for test ratio has returned unexpected value')

        test_metric = self.test_exp.test_metric()
        # Should be None since there is no metric has been set
        self.assertIsNone(test_metric, 'Getter for test metric has returned unexpected value')

        test_metric_arg = self.test_exp.test_metric_args()
        # Should be empty Dict since there is no metric has been set
        self.assertDictEqual(test_metric_arg, {}, 'Getter for test metric args has returned unexpected value')

        test = self.test_exp.test_on_global_updates()
        # Should be false
        self.assertEqual(test, False, 'Getter for test on global update args has returned unexpected value')

        test = self.test_exp.test_on_local_updates()
        # Should be false
        self.assertEqual(test, False, 'Getter for test on local updates has returned unexpected value')

        test = self.test_exp.use_secagg()
        # Should be false
        self.assertEqual(test, False, 'Getter for secagg usage has returned unexpected value')

        test1, test2 = self.test_exp.secagg_context()
        self.assertEqual(test1, None, 'Getter for test on secagg context has returned unexpected value')
        self.assertEqual(test2, None, 'Getter for test on secagg context has returned unexpected value')

    def test_experiment_02_info(self):
        """Testing the method .info() of experiment class """
        self.test_exp.info()

        # Test info by completing missing parts for proper .run
        self.test_exp._fds = FederatedDataSetMock({'node-1': []})
        self.test_exp._job = self.mock_job
        self.test_exp._training_plan_is_defined = True
        self.test_exp.info()


    @patch('builtins.eval')
    @patch('builtins.print')
    def test_experiment_02_info_exception(self, mock_print, mock_eval):
        """Testing exceptions raise in info method of Experiment """

        mock_print.return_value(None)
        mock_eval.side_effect = Exception
        with self.assertRaises(SystemExit):
            self.test_exp.info()


    def test_experiment_03_set_tags(self):
        """ Testing setter for _tags attribute of Experiment """

        # Test tags as List
        tags_expected = ['tags-1', 'tag-2']
        tags = self.test_exp.set_tags(tags_expected)
        self.assertListEqual(tags, tags_expected, 'Setter for tags can not set tags properly')

        # Test tags as String
        tags_expected = 'tag-1'
        tags = self.test_exp.set_tags(tags_expected)
        self.assertListEqual(tags, [tags_expected], 'Setter for tags can not set tags properly when tags argument is '
                                                    'in string type')

        # Test bad type of tags
        tags_expected = MagicMock(return_value=None)
        with self.assertRaises(SystemExit):
            tags = self.test_exp.set_tags(tags_expected)

        # Test bad types in tags array
        tags_expected = [{}, {}]
        with self.assertRaises(SystemExit):
            tags = self.test_exp.set_tags(tags_expected)

        # Test set tags as none
        tags_expected = None
        tags = self.test_exp.set_tags(tags_expected)
        self.assertEqual(tags, tags_expected, f'Expected tags should be None not {tags}')


    def test_experiment_04_set_nodes(self):

        # Test tags as List
        nodes_expected = ['node-1', 'node-2']
        nodes = self.test_exp.set_nodes(nodes_expected)
        self.assertListEqual(nodes, nodes_expected, 'Setter for nodes can not set nodes properly')

        # Test bad type of nodes
        nodes_expected = MagicMock(return_value=None)
        with self.assertRaises(SystemExit):
            nodes = self.test_exp.set_nodes(nodes_expected)

        # Test nodes as String (bad type)
        nodes_expected = 'tag-1'
        with self.assertRaises(SystemExit):
            nodes = self.test_exp.set_nodes(nodes_expected)

        # Test bad types in nodes array
        nodes_expected = [{}, {}]
        with self.assertRaises(SystemExit):
            nodes = self.test_exp.set_nodes(nodes_expected)

        # Test raising SilentTerminationError
        with patch.object(fedbiomed.researcher.experiment, 'is_ipython',
                          create=True) as m:
            m.return_value = True

            with self.assertRaises(FedbiomedSilentTerminationError):
                self.test_exp.set_nodes(nodes_expected)

            nodes_expected = 'tag-1'
            with self.assertRaises(FedbiomedSilentTerminationError):
                nodes = self.test_exp.set_nodes(nodes_expected)

        # Test set nodes as none
        nodes_expected = None
        nodes = self.test_exp.set_nodes(nodes_expected)
        self.assertEqual(nodes, nodes_expected, f'Expected nodes should be None not {nodes}')


    def test_experiment_04_set_training_data(self):
        """ Testing setter for ._fds attribute of Experiment """
        # Test by passing training data as None when there are tags already set
        td_expected = None
        training_data = self.test_exp.set_training_data(training_data=td_expected)
        self.assertIsNone(training_data, 'Setter for training_data did not set training data to None')

        # Test by passing training data as None and from_tags `True`
        td_expected = None
        training_data = self.test_exp.set_training_data(training_data=td_expected, from_tags=True)
        self.assertIsInstance(training_data, FederatedDataSet, 'Setter for training_data is not set properly')

        # Test by passing training data as Node when the tags is None
        td_expected = None
        _ = self.test_exp.set_tags(tags=None)
        training_data = self.test_exp.set_training_data(training_data=td_expected, from_tags=True)
        self.assertEqual(training_data, td_expected, 'Setter for training data is not set as expected: None')

        # Test by passing FederatedDataset object
        # Do not use mock otherwise it will raise a type error
        td_expected = FederatedDataSet({'node-1': [{'dataset_id': 'ids'}]})
        training_data = self.test_exp.set_training_data(training_data=td_expected)
        self.assertEqual(training_data, td_expected, 'Setter for training data did not set given FederatedDataset '
                                                     'object')

        # Test by passing dict
        td_expected = {'node-1': [{'dataset_id': 'ids', 'test_ratio': .0}]}
        training_data = self.test_exp.set_training_data(training_data=td_expected)
        self.assertEqual(training_data.data(), td_expected, 'Setter for training data did not set given '
                                                            'FederatedDataset object')

        # Test by passing invalid type of training_data
        td_expected = 12
        with self.assertRaises(SystemExit):
            self.test_exp.set_training_data(training_data=td_expected)

        # Test if the argument `from_tags` is not type of bool
        with self.assertRaises(SystemExit):
            self.test_exp.set_training_data(training_data=None, from_tags=td_expected)

        # Test when job is not None
        self.mock_logger_debug.reset_mock()
        td_expected = {'node-1': [{'dataset_id': 'ids', 'test_ratio': .0}]}
        self.test_exp._job = MagicMock()
        training_data = self.test_exp.set_training_data(training_data=td_expected)
        self.assertEqual(training_data.data(), td_expected, 'Setter for training data did not set given '
                                                            'FederatedDataset object')
        self.assertEqual(self.mock_logger_debug.call_count, 3, "Logger debug is called unexpected times")

        # Test when secagg is not None
        self.mock_logger_debug.reset_mock()
        td_expected = {'node-1': [{'dataset_id': 'ids', 'test_ratio': .0}]}
        self.test_exp._secagg_servkey = MagicMock()
        training_data = self.test_exp.set_training_data(training_data=td_expected)
        self.assertEqual(training_data.data(), td_expected, 'Setter for training data did not set given '
                                                            'FederatedDataset object')
        self.assertEqual(self.mock_logger_debug.call_count, 4, "Logger debug is called unexpected times")

    def test_experiment_05_set_aggregator(self):
        """Testing setter for aggregator attribute of Experiment class"""

        # Set aggregator with None
        aggregator = self.test_exp.set_aggregator(aggregator=None)
        self.assertIsInstance(aggregator, FedAverage, 'Setter for aggregator did not set proper FedAverage instance')

        # Set aggregator with a built object
        agg_expected = FedAverage()
        aggregator = self.test_exp.set_aggregator(aggregator=agg_expected)
        self.assertEqual(aggregator, agg_expected, 'Setter for aggregator did not set given aggregator object')

        # Set aggregator with an instance
        agg_expected = FedAverage
        aggregator = self.test_exp.set_aggregator(aggregator=agg_expected)
        self.assertIsInstance(aggregator, FedAverage, 'Setter for aggregator did not set given aggregator instance')

        # Set aggregator that does not inherits base Aggregator class
        agg_expected = TestExperiment.fake_aggregator
        with self.assertRaises(SystemExit):
            self.test_exp.set_aggregator(aggregator=agg_expected)

        # Set aggregator that does not have proper type
        agg_expected = 13
        with self.assertRaises(SystemExit):
            self.test_exp.set_aggregator(aggregator=agg_expected)


    def test_experiment_06_set_strategy(self):
        """Testing setter for node_selection_strategy attribute of Experiment class"""

        # Test by passing strategy as None
        strategy = self.test_exp.set_strategy(node_selection_strategy=None)
        self.assertIsInstance(strategy, DefaultStrategy, 'Setter for strategy did not set proper '
                                                         'DefaultStrategy instance')

        # Test when ._fds is None
        self.test_exp.set_tags(None)
        self.test_exp.set_training_data(None)
        strategy = self.test_exp.set_strategy(None)
        self.assertIsNone(strategy, 'Strategy is not Nano where it should be')

        # Back to normal
        self.test_exp.set_tags(['tag-1', 'tag-2'])
        self.test_exp.set_training_data(None, from_tags=True)

        # Test by passing Strategy instance
        strategy_expected = DefaultStrategy
        strategy = self.test_exp.set_strategy(node_selection_strategy=strategy_expected)
        self.assertIsInstance(strategy, DefaultStrategy, 'Setter for strategy did not set proper '
                                                         'DefaultStrategy instance')

        # Test by passing built Strategy object
        fds = FederatedDataSetMock({})
        strategy_expected = DefaultStrategy(fds)
        strategy = self.test_exp.set_strategy(node_selection_strategy=strategy_expected)
        self.assertEqual(strategy, strategy_expected, 'Setter for strategy did not set expected strategy object')

        # Set strategy that does not inherit base Strategy class
        strategy_expected = TestExperiment.fake_strategy
        with self.assertRaises(SystemExit):
            self.test_exp.set_strategy(node_selection_strategy=strategy_expected)

        # Set strategy that is not in proper type
        strategy_expected = 13
        with self.assertRaises(SystemExit):
            self.test_exp.set_strategy(node_selection_strategy=strategy_expected)


    def test_experiment_07_set_round_limit(self):
        """Testing setter for round limit"""

        # Test setting round limit to None
        rl_expected = None
        round_limit = self.test_exp.set_round_limit(round_limit=rl_expected)
        self.assertEqual(round_limit, rl_expected, 'Setter for round limit did not set round_limit to None')

        # Test setting round limit less than current round
        self.mock_logger_error.reset_mock()
        self.test_exp._round_current = 2
        rl_expected = 1
        self.test_exp.set_round_limit(round_limit=rl_expected)
        self.mock_logger_error.assert_called_once()

        # Back to normal
        self.test_exp._round_current = 0

        # Test setting round_limit properly
        rl_expected = 1
        round_limit = self.test_exp.set_round_limit(round_limit=rl_expected)
        self.assertEqual(round_limit, rl_expected, 'Setter for round limit did not set round_limit to 1')

        # back to normal
        self.test_exp._round_current = 0
        self.test_exp.set_round_limit(round_limit=4)

        # Test passing invalid type for round_limit
        rl_expected = 'toto'
        with self.assertRaises(SystemExit):
            self.test_exp.set_round_limit(round_limit=rl_expected)

        # Test passing negative round_limit
        rl_expected = -2
        with self.assertRaises(SystemExit):
            self.test_exp.set_round_limit(round_limit=rl_expected)


    def test_experiment_08_private_set_round_current(self):
        """ Testing private method for setting round current for the experiment """

        # Test raise SystemExit when argument not in valid int type
        with self.assertRaises(SystemExit):
            self.test_exp._set_round_current('tot')

        # Test setting round current to negative
        with self.assertRaises(SystemExit):
            self.test_exp._set_round_current(-1)

        # Test setting round current more then round limit
        rc = self.test_exp.round_limit() + 1
        with self.assertRaises(SystemExit):
            self.test_exp._set_round_current(rc)

        # Test setting proper round current
        rcurrent_expected = 2
        rcurrent = self.test_exp._set_round_current(rcurrent_expected)
        self.assertEqual(rcurrent, rcurrent_expected, 'Setter for round current did not properly set the current round')


    def test_experiment_09_set_experimentation_folder(self):
        """ Test setting experimentation folder for the experiment """

        # Test passing None for folder path
        folder = self.test_exp.set_experimentation_folder(None)
        self.assertEqual(folder, 'Experiment_101', 'set_experimentation_folder did not properly create folder')

        # create_folder will return `Experiment_101` since it is mocked
        expected_folder = 'Experiment_101'
        folder = self.test_exp.set_experimentation_folder(expected_folder)
        self.assertEqual(folder, expected_folder, 'Folder for experiment is not set correctly')

        # Test raising SystemExit
        with self.assertRaises(SystemExit):
            self.test_exp.set_experimentation_folder(12)

        # Test warning
        with patch.object(fedbiomed.researcher.experiment, 'sanitize_filename'):
            self.mock_logger_warning.reset_mock()
            self.test_exp.set_experimentation_folder('test')
            self.mock_logger_warning.assert_called_once()

        # Test debug message when job is not None
        self.mock_logger_debug.reset_mock()
        self.test_exp._job = MagicMock(return_value=True)
        self.test_exp.set_experimentation_folder('12')
        self.mock_logger_debug.assert_called_once()


    def test_experiment_10_set_training_plan_class(self):
        """ Testing setter for training_plan  """

        # Test setting training_plan to None
        training_plan = self.test_exp.set_training_plan_class(None)
        self.assertIsNone(training_plan, 'Model class is not set as None')

        # Setting training_plan as string
        mc_expected = 'TestModel'
        training_plan = self.test_exp.set_training_plan_class(mc_expected)
        self.assertEqual(training_plan, mc_expected, 'Model class is not set properly while setting it in `str` type')

        # Back to normal
        self.test_exp._training_plan_path = None

        # Test by passing class
        training_plan = self.test_exp.set_training_plan_class(TestExperiment.FakeModelTorch)
        self.assertEqual(training_plan, TestExperiment.FakeModelTorch,
                         'Model class is not set properly while setting it as class')

        # Test by passing class which has no subclass of one of the training plan
        with self.assertRaises(SystemExit):
            self.test_exp.set_training_plan_class(FakeModel)

        # Back to normal
        self.test_exp._training_plan_path = None

        #  Test passing incorrect python identifier
        with self.assertRaises(SystemExit):
            self.test_exp.set_training_plan_class('Fake Model')

        # Test passing class built object
        with self.assertRaises(SystemExit):
            training_plan = self.test_exp.set_training_plan_class(TestExperiment.FakeModelTorch())

        # Test passing class invalid type
        with self.assertRaises(SystemExit):
            training_plan = self.test_exp.set_training_plan_class(12)

        # Test passing class invalid type
        with self.assertRaises(SystemExit):
            training_plan = self.test_exp.set_training_plan_class({})

        # Test if ._job is not None
        self.mock_logger_debug.reset_mock()
        self.test_exp._job = MagicMock(return_value=True)
        self.test_exp.set_training_plan_class('FakeModel')
        # There will be two logger.debug call
        #  First    : Experiment is not fully configured since training_plan_path is still None
        #  Second   : Update Job since training_plan has changed
        self.assertEqual(self.mock_logger_debug.call_count, 2, 'Logger debug is called unexpected time while setting '
                                                               'model class')

    def test_experiment_11_set_training_plan_path(self):
        """ Testing setter for training_plan_path of experiment """

        # Test training_plan_path is None
        training_plan_path = self.test_exp.set_training_plan_path(None)
        self.assertIsNone(training_plan_path, 'Setter for training_plan_path did not set training_plan_path to None')

        # Test passing path for training_plan_file
        fake_training_plan_path = self.create_fake_training_plan_file('fake_model_2.py')
        training_plan_path = self.test_exp.set_training_plan_path(fake_training_plan_path)
        self.assertEqual(training_plan_path, fake_training_plan_path, 'Setter for training_plan_path did not set training_plan_path properly')

        # Test
        with patch.object(fedbiomed.researcher.experiment, 'sanitize_filepath') as m:
            m.return_value = 'test'
            with self.assertRaises(SystemExit):
                self.test_exp.set_training_plan_path(fake_training_plan_path)

        # Test invalid type of training_plan_path argument
        with self.assertRaises(SystemExit):
            self.test_exp.set_training_plan_path(12)

        # Test when mode class is also set
        self.test_exp.set_training_plan_class('FakeModel')
        self.test_exp.set_training_plan_path(fake_training_plan_path)
        self.assertEqual(self.test_exp._training_plan_is_defined, True, '_training_plan_is_defined returns False even training_plan and '
                                                                'training_plan_path is fully configured')
        # Test if `._job` is not None
        self.mock_logger_debug.reset_mock()
        self.test_exp._job = MagicMock(return_value=True)
        self.test_exp.set_training_plan_path(fake_training_plan_path)
        # There will be one debug call. If model_is_defined is False there might be two calls.
        # Since _training_plan_is_defined has become True with previous test block there will be only one call
        self.mock_logger_debug.assert_called_once()


    def test_experiment_12_set_model_arguments(self):
        """ Testing setter for model arguments of Experiment """

        # Test setting model_args as in invalid type
        with self.assertRaises(SystemExit):
            self.test_exp.set_model_args(None)

        # Test setting model_args properly with dict
        ma_expected = {'arg-1': 100}
        model_args = self.test_exp.set_model_args(ma_expected)
        self.assertDictEqual(ma_expected, model_args, 'Model arguments has not been set correctly by setter')

        # Test setting model_args while the ._job is not None
        self.mock_logger_debug.reset_mock()
        self.test_exp._job = MagicMock(return_value=True)
        model_args = self.test_exp.set_model_args(ma_expected)
        # There will be one debug call.
        self.assertDictEqual(ma_expected, model_args, 'Model arguments has not been set correctly by setter')
        self.mock_logger_debug.assert_called_once()

    def test_experiment_13_set_training_arguments(self):
        """Testing setter for training arguments of Experiment """

        # Test setting model_args as in invalid type
        with self.assertRaises(SystemExit):
            self.test_exp.set_training_args("this is not a dict")

        # Test setting model_args properly with dict
        ma_expected = {'batch_size': 25}
        train_args = self.test_exp.set_training_args(ma_expected)
        self.assertSubDictInDict(ma_expected, train_args, 'Training arguments has not been set correctly by setter')

        # test update of testing_args with argument `reset` set to False
        ma_expected_2 = {'batch_size': 10}
        train_args_2 = self.test_exp.set_training_args(ma_expected_2, reset=False)
        ma_expected_2.update(ma_expected_2)
        self.assertSubDictInDict(ma_expected_2, train_args_2)

        # test update of testing_args with argument `reset` set to True
        ma_expected_3 = {'batch_size': 1}
        train_args_3 = self.test_exp.set_training_args(ma_expected_3, reset=True)
        self.assertSubDictInDict(ma_expected_3, train_args_3)
        self.assertNotIn(list(ma_expected.keys()), list(train_args_3.keys()))
        self.assertNotIn(list(ma_expected_3.keys()), list(train_args_3.keys()))

        # Test setting model_args while the ._job is not None
        self.mock_logger_debug.reset_mock()
        self.test_exp._job = MagicMock(return_value=True)
        train_args = self.test_exp.set_training_args(ma_expected)
        # There will be one debug call.
        self.assertSubDictInDict(ma_expected, train_args, 'Training arguments has not been set correctly by setter')
        #### ???? why ????
        # self.mock_logger_debug.assert_called_once()

        # Training arguments with testing arguments
        expected_train_args = {
            'optimizer_args': {},
            'test_ratio': 0.3,
            'test_on_local_updates': True,
            'test_on_global_updates': True,
            'test_metric': 'ACCURACY',
            'test_metric_args': {}
        }
        train_args = self.test_exp.set_training_args(expected_train_args, reset=True)
        #self.assertDictEqual(train_args, expected_train_args)

        # cannot be checked ye with TrainingArgs
        # the validation_hook will be difficult to write, since
        # it may depend on the order of the keys
        # Raises error - can not set test metric argument without setting metric
        #expected_train_args = {
        #    'test_metric_args': {}
        #}
        #with self.assertRaises(SystemExit):
        #    self.test_exp.set_training_args(expected_train_args, reset=False)

        # Raises error since test_metric_args is not of type dict
        expected_train_args = {
            'test_metric': 'ACCURACY',
            'test_metric_args': 'test'
        }
        with self.assertRaises(SystemExit):
            self.test_exp.set_training_args(expected_train_args, reset=False)

    def test_experiment_15_set_test_ratio(self):
        """
        Tests test_ratio setter `set_test_ratio`, correct uses and
        Exceptions
        """
        # case 1
        # add test_ratio when federated_dataset is not defined
        ratio_1_1 = .2
        self.test_exp.set_test_ratio(ratio_1_1)

        # get training data
        training_data_1 = self.test_exp.training_args()
        self.assertEqual(training_data_1['test_ratio'], ratio_1_1)

        # changing the value of `test_ratio`
        ratio_1_2 = .4

        self.test_exp.set_test_ratio(ratio_1_2)
        self.assertEqual(self.test_exp._training_args['test_ratio'], ratio_1_2)

        # case 2: setting a Job and a test_ratio afterwards
        self.test_exp._training_plan_is_defined = True
        self.test_exp.set_training_plan_class = TestExperiment.FakeModelTorch
        self.test_exp.set_job()
        ratio_2 = .8

        self.test_exp.set_test_ratio(ratio_2)

        self.assertEqual(self.test_exp._job._training_args['test_ratio'], ratio_2)

        # case 3: bad test_ratio values (triggers SystemExit exception)
        # 3.1 : test_ratio type is not correct
        # 3.2 : test_ratio is a float not whithin [0;1] interval
        ratio_3_1 = "some value"
        with self.assertRaises(SystemExit):
            self.test_exp.set_test_ratio(ratio_3_1)

        # check good interval values
        ratio_in  = 0.0
        ratio_out = self.test_exp.set_test_ratio(ratio_in)
        self.assertEqual(ratio_in, ratio_out)

        ratio_in  = 1.0
        ratio_out = self.test_exp.set_test_ratio(ratio_in)
        self.assertEqual(ratio_in, ratio_out)

        # check bad values
        for ratio in ( -1.0, -0.001, 1.0001, 2.0):
            with self.assertRaises(SystemExit):
                self.test_exp.set_test_ratio(ratio)


    @patch('fedbiomed.researcher.job.Job')
    @patch('fedbiomed.researcher.job.Job.__init__')
    def test_experiment_16_set_test_metric(self, mock_job_init, mock_job):
        """
        Tests testing metric setter `set_test_metric
        """

        # case 1. metric has been passed as a string
        metric_1 = "ACCURACY"
        metric_args_1 = {'normalize': True}

        self.test_exp.set_test_metric(metric=metric_1, **metric_args_1)

        training_args_1 = self.test_exp.training_args()

        self.assertEqual(training_args_1['test_metric'], metric_1)
        self.assertDictEqual(training_args_1['test_metric_args'], metric_args_1)
        # case 2. metric has been passed as a Enum / callable
        # TODO

        # case 3: failure, incorrect data type
        with self.assertRaises(SystemExit):
            self.test_exp.set_test_metric(True)

        # case 4: failure unsupported metric
        with self.assertRaises(SystemExit):
            self.test_exp.set_test_metric('ABBURACY')


        # case 4: Update jobs training arguments
        self.test_exp.set_job()
        self.test_exp.set_test_metric('ACCURACY')


    def test_experiment_17_set_test_on_global_updates(self):

        # Set job
        result = self.test_exp.set_test_on_global_updates(True)
        self.assertTrue(result)
        self.assertTrue(self.test_exp.training_args()['test_on_global_updates'])

        # Test wrong type
        with self.assertRaises(SystemExit):
            self.test_exp.set_test_on_global_updates('NotBool')


    def test_experiment_18_set_test_on_local_updates(self):

        # Set job
        result = self.test_exp.set_test_on_local_updates(True)
        self.assertTrue(result)
        self.assertTrue(self.test_exp.training_args()['test_on_local_updates'])
        # Test wrong type
        with self.assertRaises(SystemExit):
            self.test_exp.set_test_on_local_updates('NotBool')


    @patch('fedbiomed.researcher.job.Job')
    @patch('fedbiomed.researcher.job.Job.__init__')
    def test_experiment_19_set_job(self, mock_job_init, mock_job):
        """ Testing setter for Job in Experiment class """

        job_expected = "JOB"
        mock_job.return_value = job_expected
        mock_job_init.return_value = None

        # Test to override existing Job with set_job
        self.mock_logger_debug.reset_mock()
        self.test_exp._job = True  # Assign any value to not make it None
        self.test_exp.set_job()
        # There will two logger.debug calls
        # First  : About Experiment Job has been changed
        # Second : Missing proper model definition
        self.assertEqual(self.mock_logger_debug.call_count, 2)

        # Back to normal
        self.test_exp._job = None

        # Test when ._fds is None
        self.test_exp._training_plan_is_defined = True
        self.test_exp._fds = None
        self.mock_logger_debug.reset_mock()
        self.test_exp.set_job()
        self.mock_logger_debug.assert_called_once()

        # Back to normal
        self.test_exp._fds = True  # Assign any value to not make it None

        # Test proper set job when everything is ready to create Job
        self.test_exp._training_plan_is_defined = True
        self.test_exp.set_training_plan_class = TestExperiment.FakeModelTorch
        job = self.test_exp.set_job()
        self.assertIsInstance(job, Job, 'Job has not been set properly')

    def test_experiment_20_set_save_breakpoints(self):
        """ Test setter for save_breakpoints attr of experiment class """

        # Test invalid type of argument
        with self.assertRaises(SystemExit):
            self.test_exp.set_save_breakpoints(None)

        # test valid type of argument
        sb = self.test_exp.set_save_breakpoints(True)
        self.assertTrue(sb, 'save_breakpoint has not been set correctly')

    @patch('fedbiomed.researcher.experiment.Job')
    @patch('fedbiomed.researcher.experiment.SecaggServkeyContext')
    @patch('fedbiomed.researcher.experiment.SecaggBiprimeContext')
    def test_experiment_21_set_use_secagg(
        self,
        mock_secaggbiprimecontext,
        mock_secaggservkeycontext,
        mock_job,
    ):
        """ Test setter for use_secagg attr of experiment class """

        # Test invalid type of arguments
        use_secaggs = [ None, 3, 'toto', [True], {False} ]
        timeouts = [ None, 'titi', [2.4], {3.5}]
        for u in use_secaggs:
            for t in timeouts:
                with self.assertRaises(SystemExit):
                    self.test_exp.set_use_secagg(use_secagg=u)
                with self.assertRaises(SystemExit):
                    self.test_exp.set_use_secagg(timeout=t)

        # Test valid arguments + succeeds setting secagg context
        tags_cases = [
            None,
            ['tag1', 'tag2'],
        ]
        parties = ['party1', 'party2', 'party3', 'party4']
        job_id = 'my_test_job_id'

        class FakeJob:
            def __init__(self):
                self.id = job_id

        for tags in tags_cases:
            exp = Experiment(tags=tags)
            mock_secaggservkeycontext.return_value = FakeSecaggServkeyContext(parties, job_id)
            mock_secaggbiprimecontext.return_value = FakeSecaggBiprimeContext(parties)
            mock_job.return_value = FakeJob()
            # we should not set directly exp._job (internal to exp) for unit tests
            # but ...
            exp._job = mock_job

            use_false = exp.set_use_secagg(False)
            context_false_servkey, context_false_biprime = exp.secagg_context()
            use_true = exp.set_use_secagg(True)
            context_true_servkey, context_true_biprime = exp.secagg_context()

            self.assertFalse(use_false)
            self.assertEqual(context_false_servkey, None)
            self.assertEqual(context_false_biprime, None)
            self.assertTrue(use_true)
            self.assertEqual(context_true_servkey.cont, FAKE_CONTEXT_VALUE)
            self.assertEqual(context_true_biprime.cont, FAKE_CONTEXT_VALUE)

        # Test valid arguments + fails setting secagg context
        tags_cases = [
            None,
            ['tag1', 'tag2'],
        ]
        parties = ['party1', 'party2', 'party3', 'party4']
        job_id = 'my_test_job_id'
        setup_results = [
            [True, False],
            [False, True],
            [False, False]
        ]

        for tags in tags_cases:
            for result in setup_results:
                exp = Experiment(tags=tags)
                mock_secaggservkeycontext.return_value = FakeSecaggServkeyContext(parties, job_id)
                mock_secaggbiprimecontext.return_value = FakeSecaggBiprimeContext(parties)
                mock_secaggservkeycontext.return_value.set_setup_success(result[0])
                mock_secaggbiprimecontext.return_value.set_setup_success(result[1])
                mock_job.return_value = FakeJob()
                # we should not set directly exp._job (internal to exp) for unit tests
                # but ...
                exp._job = mock_job

                use_false = exp.set_use_secagg(False)
                context_false_servkey, context_false_biprime = exp.secagg_context()
                use_true = exp.set_use_secagg(True)
                context_true_servkey, context_true_biprime = exp.secagg_context()

                self.assertFalse(use_false)
                self.assertEqual(context_false_servkey, None)
                self.assertEqual(context_false_biprime, None)
                self.assertFalse(use_true)
                self.assertTrue(context_true_servkey.cont is None or context_true_biprime.cont is None)



    def test_experiment_22_set_tensorboard(self):
        """ Test setter for tensorboard """

        # Test invalid type of argument
        with self.assertRaises(SystemExit):
            self.test_exp.set_tensorboard(None)

        # test valid type of argument
        sb = self.test_exp.set_tensorboard(True)
        self.assertTrue(sb, 'tensorboard has not been set correctly')

        # test valid type of argument
        sb = self.test_exp.set_tensorboard(False)
        self.assertFalse(sb, 'tensorboard has not been set correctly')


    @patch('fedbiomed.researcher.experiment.Experiment.breakpoint')
    @patch('fedbiomed.researcher.job.Job.update_training_args')
    @patch('fedbiomed.researcher.aggregators.fedavg.FedAverage.aggregate')
    @patch('fedbiomed.researcher.aggregators.Aggregator.create_aggregator_args')
    @patch('fedbiomed.researcher.strategies.default_strategy.DefaultStrategy.refine')
    @patch('fedbiomed.researcher.job.Job.training_plan', new_callable=PropertyMock)
    @patch('fedbiomed.researcher.job.Job.training_replies', new_callable=PropertyMock)
    @patch('fedbiomed.researcher.job.Job.start_nodes_training_round')
    @patch('fedbiomed.researcher.job.Job.update_parameters')
    @patch('fedbiomed.researcher.job.Job.__init__')
    def test_experiment_23_run_once(self,
                                    mock_job_init,
                                    mock_job_updates_params,
                                    mock_job_training,
                                    mock_job_training_replies,
                                    mock_job_training_plan_type,
                                    mock_strategy_refine,
                                    mock_fedavg_create_aggregator_args,
                                    mock_fedavg_aggregate,
                                    mock_job_update_training_args,
                                    mock_experiment_breakpoint):
        """ Testing run_once method of Experiment class """
        training_plan = MagicMock()
        training_plan.type = MagicMock()
        mock_job_init.return_value = None
        mock_job_training.return_value = None
        mock_job_training_replies.return_value = {self.test_exp.round_current(): 'reply'}
        mock_job_training_plan_type.return_value = PropertyMock(return_value=training_plan)
        mock_strategy_refine.return_value = ({'param': 1}, [12.2])
        mock_fedavg_aggregate.return_value = None
        mock_fedavg_create_aggregator_args.return_value = ({}, {})
        mock_job_updates_params.return_value = "path/to/my/file", "http://some/url/to/my/file"
        mock_job_update_training_args.return_value = {'num_updates': 1}
        mock_experiment_breakpoint.return_value = None

        # Test invalid `increase` arguments
        with self.assertRaises(SystemExit):
            self.test_exp.run_once(1)
        with self.assertRaises(SystemExit):
            self.test_exp.run_once("1")

        # Test when ._job is None
        with self.assertRaises(SystemExit):
            self.test_exp.run_once()

        # Test when strategy is None
        with self.assertRaises(SystemExit):
            self.test_exp._node_selection_strategy = None
            self.test_exp.run_once()

        # Test run_once when everything is ready to run

        # Set model class to be able to create Job
        self.test_exp.set_training_plan_class(TestExperiment.FakeModelTorch)
        # Set default Job
        self.test_exp.set_job()
        # Set strategy again (it was removed)
        self.test_exp.set_strategy(None)

        result = self.test_exp.run_once()
        self.assertEqual(result, 1, "run_once did not successfully run the round")
        mock_job_training.assert_called_once()
        mock_strategy_refine.assert_called_once()
        mock_fedavg_aggregate.assert_called_once()
        mock_job_updates_params.assert_called_once()
        mock_experiment_breakpoint.assert_called_once()

        # Test the scenario where round_limit is reached
        self.test_exp.set_round_limit(1)
        # run once should log warning message
        self.mock_logger_warning.reset_mock()
        result = self.test_exp.run_once()
        self.assertEqual(result, 0)
        self.mock_logger_warning.assert_called_once()

        # Update training_replies mock value since round_current has been increased
        mock_job_training_replies.return_value = {self.test_exp.round_current(): 'reply'}

        # Try same scenario with increase argument as True
        round_limit = self.test_exp.round_limit()
        result = self.test_exp.run_once(increase=True)
        self.assertEqual(result, 1, 'Run once did not run the training where it should')
        self.assertEqual(self.test_exp.round_limit(), round_limit + 1,
                         'Round limit has not been increased after running run_once with '
                         'increase=True')

        # Try same scenario with test_after argument as True

        # resetting mocks
        mock_job_training.reset_mock()
        mock_strategy_refine.reset_mock()
        mock_fedavg_aggregate.reset_mock()
        mock_job_updates_params.reset_mock()
        mock_experiment_breakpoint.reset_mock()
        # action
        self.test_exp._round_current = 1
        result = self.test_exp.run_once(test_after=True)
        # testing calls
        mock_strategy_refine.assert_called_once()
        mock_fedavg_aggregate.assert_called_once()
        mock_job_updates_params.assert_called_once()
        mock_experiment_breakpoint.assert_called_once()
        self.assertEqual(mock_job_training.call_count, 2)
        # additional checks
        self.assertEqual(result, 1)


    @patch('fedbiomed.researcher.experiment.Experiment.run_once')
    def test_experiment_24_run(self, mock_exp_run_once):
        """ Testing run method of Experiment class """

        def run_once_side_effect(increase, test_after=False):
            inc = self.test_exp.round_current() + 1
            self.test_exp._set_round_current(inc)
            return 1

        mock_exp_run_once.side_effect = run_once_side_effect

        # Test if rounds is not `int`
        with self.assertRaises(SystemExit):
            self.test_exp.run(rounds='not-int')

        # Test if round is less than 1
        with self.assertRaises(SystemExit):
            self.test_exp.run(rounds=0)

        # Test if increase is not bool
        with self.assertRaises(SystemExit):
            self.test_exp.run(rounds=2, increase='not-bool')

        # Test run() without passing any argument
        expected_rounds = self.test_exp.round_limit()
        print(expected_rounds)
        rounds = self.test_exp.run()
        self.assertEqual(rounds, expected_rounds, 'Rounds  result of run() function do not match with round limit')

        # Test run if all rounds has been completed
        # (round hsa been completed in the previous exp.run())
        self.mock_logger_warning.reset_mock()
        rounds = self.test_exp.run()
        self.assertEqual(rounds, 0, f'run() returned {rounds} where the expected value is 0')
        # Logger warning should be called once to inform user about the round
        # limit has been reached
        self.mock_logger_warning.assert_called_once()

        # Test run by passing rounds lees than round limit
        # Since increase is True by default round_limit will increase
        round_limit_before = self.test_exp.round_limit()
        expected_rounds = 2
        rounds = self.test_exp.run(rounds=expected_rounds, increase=True)
        self.assertEqual(rounds, 2, 'Rounds  result of run() function do not match with round limit')
        self.assertEqual(self.test_exp.round_limit(),
                         round_limit_before + expected_rounds,
                         'run() function did not update round limit when round limit is reach and increase is True')

        # Test run by passing rounds more than round_limit but with increase=False
        self.mock_logger_warning.reset_mock()
        expected_rounds = self.test_exp.round_limit() + 1
        rounds = self.test_exp.run(rounds=expected_rounds, increase=False)
        self.assertEqual(rounds, 0, f'run() returned {rounds} where the expected value is 0')
        self.mock_logger_warning.assert_called_once()

        # Test reducing the number of rounds to run in the experiment
        self.mock_logger_warning.reset_mock()
        self.test_exp.set_round_limit(self.test_exp.round_limit() + 1)
        expected_rounds = self.test_exp.round_limit() + 1
        rounds = self.test_exp.run(rounds=expected_rounds, increase=False)
        self.assertEqual(rounds, 1, f'run() returned {rounds} where the expected value is 0')
        # Logger.warning will inform user about the number of rounds will be reduced
        self.mock_logger_warning.assert_called_once()

        # Test if _round_limit is not int
        self.test_exp.set_round_limit(None)
        self.mock_logger_warning.reset_mock()
        rounds = self.test_exp.run()
        self.assertEqual(rounds, 0, f'run() returned {rounds} where the expected value is 0')
        # Logger warning should be called once to inform user about the round
        # limit should be set
        self.mock_logger_warning.assert_called_once()

        # Test the case where run_once returns 0
        mock_exp_run_once.side_effect = None
        mock_exp_run_once.return_value = 0
        with self.assertRaises(SystemExit):
            self.test_exp.run(rounds=1)

        mock_exp_run_once.reset_mock()
        mock_exp_run_once.return_value = 1
        # Test run when testing is activated for global updates
        self.test_exp.set_round_limit(self.test_exp.round_current() + 1)
        self.test_exp.set_test_on_global_updates(True)
        rounds = self.test_exp.run()
        self.assertEqual(rounds, 1)


    @patch('builtins.open')
    @patch('fedbiomed.researcher.job.Job.training_plan_file', new_callable=PropertyMock)
    def test_experiment_25_training_plan_file(self,
                                      mock_training_plan_file,
                                      mock_open):
        """ Testing getter training_plan_file of the experiment class """

        m_open = MagicMock()
        m_open.read = MagicMock(return_value=None)
        m_open.close.return_value = None

        mock_open.return_value = m_open
        mock_training_plan_file.return_value = 'path/to/model'

        # Test if ._job is not defined
        with self.assertRaises(SystemExit):
            self.test_exp.training_plan_file()

        # Test if display is not bool
        with self.assertRaises(SystemExit):
            self.test_exp.training_plan_file(display='not-bool')

        # Test when display is false
        self.test_exp.set_training_plan_class(TestExperiment.FakeModelTorch)
        self.test_exp.set_job()
        result = self.test_exp.training_plan_file(display=False)
        self.assertEqual(result,
                         'path/to/model',
                         f'training_plan_file() returned {result} where it should have returned `path/to/model`')

        # Test when display is true
        result = self.test_exp.training_plan_file(display=True)
        self.assertEqual(result,
                         'path/to/model',
                         f'training_plan_file() returned {result} where it should have returned `path/to/model`')

        # Test if `open()` raises OSError
        mock_open.side_effect = OSError
        with self.assertRaises(SystemExit):
            result = self.test_exp.training_plan_file(display=True)

    @patch('fedbiomed.researcher.job.Job.__init__', return_value=None)
    @patch('fedbiomed.researcher.job.Job.check_training_plan_is_approved_by_nodes')
    def test_experiment_26_check_training_plan_status(self,
                                              mock_job_model_is_approved,
                                              mock_job):
        """Testing method that checks model status """

        # Test error if ._job is not defined
        with self.assertRaises(SystemExit):
            self.test_exp.check_training_plan_status()

        # Test when job is defined
        expected_approved_result = {'node-1': {'is_approved': False}}
        mock_job_model_is_approved.return_value = expected_approved_result
        self.test_exp.set_training_plan_class(TestExperiment.FakeModelTorch)
        self.test_exp.set_job()
        result = self.test_exp.check_training_plan_status()
        self.assertDictEqual(result, expected_approved_result, 'check_training_plan_status did not return expected value')

    def test_experiment_27_breakpoint_raises(self):
        """ Testing the scenarios where the method breakpoint() raises error """

        # Test if self._round_current is less than 1
        with self.assertRaises(SystemExit):
            self.test_exp.breakpoint()

        # Test if ._fds is None
        self.test_exp._set_round_current(1)
        self.test_exp._fds = None
        with self.assertRaises(SystemExit):
            self.test_exp.breakpoint()

        # Back to normal fds
        self.test_exp.set_training_data(None, from_tags=True)

        # Test if strategy is None
        self.test_exp._node_selection_strategy = None
        with self.assertRaises(SystemExit):
            self.test_exp.breakpoint()

        # Back to normal strategy
        self.test_exp.set_strategy(None)

        # Test if _job is None (it is already None by default)
        with self.assertRaises(SystemExit):
            self.test_exp.breakpoint()


    @patch('fedbiomed.researcher.experiment.create_unique_file_link')
    @patch('fedbiomed.researcher.experiment.create_unique_link')
    @patch('fedbiomed.researcher.experiment.choose_bkpt_file')
    # testing _save_breakpoint + _save_aggregated_params
    # (not exactly a unit test, but probably more interesting)
    def test_experiment_28_save_breakpoint(
            self,
            patch_choose_bkpt_file,
            patch_create_ul,
            patch_create_ufl
    ):
        """tests `save_breakpoint` private method:
        1. if state file created is json loadable
        2. if state file content is correct
        """

        # name to for breakpoint file
        bkpt_file = 'my_breakpoint'
        # training data
        training_data = {'node1': [{'name': 'dataset1', 'test_ratio': .0}],
                         'node2': [{'name': 'dataset2', 'test_ratio': .0}]}
        # we want to test with non null values
        training_args = TrainingArgs( only_required = False )
        self.test_exp._training_args = training_args
        model_args = {'modelarg1': 'value1', 'modelarg2': 234, 'modelarg3': False}
        self.test_exp._model_args = model_args
        training_plan_file = '/path/to/my/training_plan_file.py'
        training_plan_class = 'MyOwnTrainingPlan'
        round_current = 2
        aggregator_state = {'aggparam1': 'param_value', 'aggparam2': 987, 'aggparam3': True}
        strategy_state = {'stratparam1': False, 'stratparam2': 'my_strategy', 'aggparam3': 0.45}
        job_state = {'jobparam1': {'sub1': 1, 'sub2': 'two'}, 'jobparam2': 'myjob_value'}
        use_secagg = [
            False,
            True
        ]
        secagg_servkey_context = [
            None,
            {'param1': 'val1', 'param2': 34}
        ]
        secagg_biprime_context = [
            None,
            {'biprime1': False, 'biprime2': 'myval'}
        ]

        # aggregated_params
        agg_params = {
            'entry1': {'params_path': '/dummy/path/to/aggparams/params_path.pt'},
            'entry2': {'params_path': '/yet/another/path/other_params_path.pt'}
        }
        self.test_exp._aggregated_params = agg_params


        # patch choose_bkpt_file create_unique_{file_}link  with minimal functions
        def side_bkpt_file(exp_folder, round):
            # save directly in experiment folder to avoid creating additional dirs
            return self.experimentation_folder_path, bkpt_file

        patch_choose_bkpt_file.side_effect = side_bkpt_file


        def side_create_ul(bkpt_folder_path, link_src_prefix, link_src_postfix, link_target_path):
            return os.path.join(bkpt_folder_path, link_src_prefix + link_src_postfix)

        patch_create_ul.side_effect = side_create_ul


        def side_create_ufl(bkpt_folder_path, file_path):
            return os.path.join(bkpt_folder_path, os.path.basename(file_path))

        patch_create_ufl.side_effect = side_create_ufl

        # build minimal objects, needed to extract state by calling object method
        # (cannot just patch a method of a non-existing object)
        class Aggregator():
            def save_state(self, training_plan: BaseTrainingPlan,
                           breakpoint_path: str, **kwargs):
                return aggregator_state

        self.test_exp._aggregator = Aggregator()

        class Strategy():
            def save_state(self):
                return strategy_state

        self.test_exp._node_selection_strategy = Strategy()

        class SecaggContext():
            pass

        class SecaggServkeyContext(SecaggContext):
            def save_state(self):
                return secagg_servkey_context[1]

        secagg_servkey = [
            None,
            SecaggServkeyContext()
        ]

        class SecaggBiprimeContext(SecaggContext):
            def save_state(self):
                return secagg_biprime_context[1]

        secagg_biprime = [
            None,
            SecaggBiprimeContext()
        ]

        # use the mocked FederatedDataSet
        self.test_exp._fds = FederatedDataSet(training_data)

        # could also do: self.test_exp._set_round_current(round_current)
        self.test_exp._round_current = round_current

        # build minimal Job object
        class DummyJob():
            def __init__(self):
                self._training_plan = None
            def save_state(self, breakpoint_path):
                return job_state
            
            @property
            def training_plan(self):
                return self._training_plan

        self.test_exp._job = DummyJob()
        # patch Job training_plan / training_plan_file
        self.test_exp._job.training_plan_file = training_plan_file
        self.test_exp._job.training_plan_name = training_plan_class


        for secagg_i in range(2):
            self.test_exp._use_secagg = use_secagg[secagg_i]
            self.test_exp._secagg_servkey = secagg_servkey[secagg_i]
            self.test_exp._secagg_biprime = secagg_biprime[secagg_i]

            # action
            patcher_secagg_context = patch('fedbiomed.researcher.experiment.SecaggContext', SecaggContext)
            patcher_secagg_context.start()
            self.test_exp.breakpoint()
            patcher_secagg_context.start()

            # verification
            final_training_plan_path = os.path.join(
                self.experimentation_folder_path,
                'model_' + str("{:04d}".format(round_current - 1)) + '.py')
            final_agg_params = {
                'entry1': {
                    'params_path': os.path.join(self.experimentation_folder_path, 'params_path.pt')
                },
                'entry2': {
                    'params_path': os.path.join(self.experimentation_folder_path, 'other_params_path.pt')
                }
            }
            # better : catch exception if cannot read file or not json
            with open(os.path.join(self.experimentation_folder_path, bkpt_file), "r") as f:
                final_state = json.load(f)

            self.assertEqual(final_state['training_data'], training_data)
            self.assertEqual(final_state['training_args'], training_args.dict())
            self.assertEqual(final_state['model_args'], model_args)
            self.assertEqual(final_state['training_plan_path'], final_training_plan_path)
            self.assertEqual(final_state['training_plan_class'], training_plan_class)
            self.assertEqual(final_state['round_current'], round_current)
            self.assertEqual(final_state['round_limit'], self.round_limit)
            self.assertEqual(final_state['experimentation_folder'], self.experimentation_folder)
            self.assertEqual(final_state['aggregator'], aggregator_state)
            self.assertEqual(final_state['node_selection_strategy'], strategy_state)
            self.assertEqual(final_state['tags'], self.tags)
            self.assertEqual(final_state['aggregated_params'], final_agg_params)
            self.assertEqual(final_state['job'], job_state)
            self.assertEqual(final_state['use_secagg'], use_secagg[secagg_i])
            self.assertEqual(final_state['secagg_servkey'], secagg_servkey_context[secagg_i])
            self.assertEqual(final_state['secagg_biprime'], secagg_biprime_context[secagg_i])

        # Test errors while writing brkp json file
        with patch.object(fedbiomed.researcher.experiment, 'open') as m:
            m.side_effect = OSError
            with self.assertRaises(SystemExit):
                self.test_exp.breakpoint()

        with patch.object(fedbiomed.researcher.experiment.json, 'dump') as m:
            m.side_effect = OSError
            with self.assertRaises(SystemExit):
                self.test_exp.breakpoint()

            m.side_effect = TypeError
            with self.assertRaises(SystemExit):
                self.test_exp.breakpoint()

            m.side_effect = RecursionError
            with self.assertRaises(SystemExit):
                self.test_exp.breakpoint()


    @patch('fedbiomed.researcher.experiment.Experiment.training_plan')
    #@patch('fedbiomed.researcher.experiment.Experiment._create_object')
    @patch('fedbiomed.researcher.experiment.find_breakpoint_path')
    # test load_breakpoint + _load_aggregated_params
    # cannot test Experiment constructor, need to fake it
    # (not exactly a unit test, but probably more interesting)
    def test_experiment_29_static_load_breakpoint(self,
                                                  patch_find_breakpoint_path,
                                                  #patch_create_object,
                                                  patch_training_plan
                                                  ):
        """ test `load_breakpoint` :
            1. if breakpoint file is json loadable
            2. if experiment is correctly configured from breakpoint
        """

        # Prepare breakpoint data
        bkpt_file = 'file_4_breakpoint'

        training_data = {'train_node1': [{'name': 'my_first_dataset', 2: 243}]}
        training_args = TrainingArgs( only_required = False )
        model_args = {'modarg1': True, 'modarg2': 7.12, 'modarg3': 'model_param_foo'}
        training_plan_path = '/path/to/breakpoint_training_plan_file.py'
        training_plan_class = 'ThisIsTheTrainingPlan'
        round_current = 1
        experimentation_folder = 'My_experiment_folder_258'
        aggregator_params = {'aggregator_name': 'dummy-aggregator',
                      'aggreg1': False, 'aggreg2': 'dummy_agg_param', 18: 'agg_param18'}
        strategy_params = {'strat1': 'test_strat_param', 'strat2': 421, 3: 'strat_param3'}
        aggregated_params = {
            '1': {'params_path': '/path/to/my/params_path_1.pt'},
            2: {'params_path': '/path/to/my/params_path_2.pt'}
        }
        job = {1: 'job_param_dummy', 'jobpar2': False, 'jobpar3': 9.999}
        use_secagg = True
<<<<<<< HEAD
        secagg_servkey = {'servkey1': 'A VALUE', 2: 247, 'parties': ['one', 'two'], 'job_id': 'A JOB1 ID'}
        secagg_biprime = {'biprime1': 'ANOTHER VALUE', 'bip': 'rhyme', 'parties': ['three', 'four'], 'job_id': 'A JOB2 ID'}

=======
        secagg_servkey = {'secagg_id': '1234',
                          'researcher_id': '1234',
                          'status': True, 
                          'context': None,
                          'servkey1': 'A VALUE', 2: 247, 'parties': ['one', 'two'],
                          'class': 'FakeSecaggServkeyContext',
                          'module': self.__module__}
        secagg_biprime = {'biprime1': 'ANOTHER VALUE', 'bip': 'rhyme', 'parties': ['three', 'four'],
                          'class': 'FakeSecaggBiprimeContext', 'module': self.__module__}

        fake_aggregator = FakeAggregator()
        fake_aggregator._aggregator_args = aggregator_params
        
        fake_strategy = FakeStrategy(data=training_args)
        fake_strategy._parameters = strategy_params
>>>>>>> c29d4ace
        # breakpoint structure
        state = {
            'training_data': training_data,
            'training_args': training_args.dict(),
            'model_args': model_args,
            'training_plan_path': training_plan_path,
            'training_plan_class': training_plan_class,
            'round_current': round_current,
            'round_limit': self.round_limit,
            'experimentation_folder': experimentation_folder,
            'aggregator': {
                            "class": 'FakeAggregator',
                            "module": self.__module__,
                            "parameters": aggregator_params
                        },
            'node_selection_strategy': {
                            "class": 'FakeStrategy',
                            "module": self.__module__,
                            "parameters": strategy_params,
                            "fds": training_data
                        },
            'tags': self.tags,
            'aggregated_params': aggregated_params,
            'job': job,
            'use_secagg': use_secagg,
            'secagg_servkey': secagg_servkey,
            'secagg_biprime': secagg_biprime,
        }
        # create breakpoint file
        with open(os.path.join(self.experimentation_folder_path, bkpt_file), "w") as f:
            json.dump(state, f)

        # patch functions for loading breakpoint
        patch_find_breakpoint_path.return_value = self.experimentation_folder_path, bkpt_file

        # mocked model params
        model_params = {'something.bias': [12, 14], 'something.weight': [13, 15]}

        # target aggregated params
        final_aggregated_params = {
            1: {'params_path': '/path/to/my/params_path_1.pt'},
            2: {'params_path': '/path/to/my/params_path_2.pt'}
        }
        for aggpar in final_aggregated_params.values():
            aggpar['params'] = model_params
        # target breakpoint element arguments
        final_tags = self.tags
        final_experimentation_folder = experimentation_folder
        final_training_data = {'train_node1': [{'name': 'my_first_dataset',
                                                '2': 243}]}

        final_training_args = TrainingArgs(only_required=False)
        final_aggregator = {'aggregator_name': 'dummy-aggregator',
                            'aggreg1': False, 'aggreg2': 'dummy_agg_param', '18': 'agg_param18'}
        final_strategy = {'strat1': 'test_strat_param', 'strat2': 421, '3': 'strat_param3'}
        final_job = {'1': 'job_param_dummy', 'jobpar2': False, 'jobpar3': 9.999}
        final_use_secagg = True
<<<<<<< HEAD
        final_secagg_servkey = {'servkey1': 'A VALUE', '2': 247, 'parties': ['one', 'two'], 'job_id': 'A JOB1 ID'}
        final_secagg_biprime = {'biprime1': 'ANOTHER VALUE', 'bip': 'rhyme', 'parties': ['three', 'four'], 'job_id': 'A JOB2 ID'}
=======
        final_secagg_servkey = {'servkey1': 'A VALUE', '2': 247, 'parties': ['one', 'two'],
                                }
        final_secagg_biprime = {'biprime1': 'ANOTHER VALUE', 'bip': 'rhyme', 'parties': ['three', 'four'],
                                'class': 'FakeSecaggBiprimeContext', 'module': self.__module__}
>>>>>>> c29d4ace

        
        # def side_create_object(args, **kwargs):
        #     return args

        # patch_create_object.side_effect = side_create_object

        class FakeModelInstance:
            def load(self, aggreg, to_params):
                return model_params

        patch_training_plan.return_value = FakeModelInstance()

        # could not have it working with a decorator or by patching the whole class
        # (we are in a special case : constructor of
        # an object instantiated from the `cls` of a class function)
        patches_experiment = [
            patch('fedbiomed.researcher.experiment.Experiment.__init__',
                  ExperimentMock.__init__),
            patch('fedbiomed.researcher.experiment.Experiment._set_round_current',
                  ExperimentMock._set_round_current)
        ]
        for p in patches_experiment:
            p.start()

        # Action - Tests

        # Test if breakpoint argument is not type of `str`
        with self.assertRaises(SystemExit):
            Experiment.load_breakpoint(breakpoint_folder_path=True)  # Not str

        # Test if open `open`  and json.load returns exception
        with patch.object(fedbiomed.researcher.experiment, 'open') as m_open, \
                patch.object(fedbiomed.researcher.experiment.json, 'load') as m_load:

            m_load = MagicMock()
            m_open.side_effect = OSError
            with self.assertRaises(SystemExit):
                Experiment.load_breakpoint(self.experimentation_folder_path)

            m_open.side_effect = None
            m_load.side_effect = json.JSONDecodeError
            with self.assertRaises(SystemExit):
                Experiment.load_breakpoint(self.experimentation_folder_path)

        # Test if model instance is None
        with patch.object(fedbiomed.researcher.experiment.Experiment, 'training_plan') as m_mi:
            m_mi.return_value = None
            with self.assertRaises(SystemExit):
                Experiment.load_breakpoint(self.experimentation_folder_path)

        # Test when everything is OK

        loaded_exp = Experiment.load_breakpoint(self.experimentation_folder_path)

        for p in patches_experiment:
            p.stop()

        # verification
        self.assertTrue(isinstance(loaded_exp, Experiment))
        self.assertEqual(loaded_exp._tags, final_tags)
        self.assertEqual(loaded_exp._fds.data(), final_training_data)
        self.assertEqual(loaded_exp._aggregator._aggregator_args, final_aggregator)
        self.assertIsInstance(loaded_exp._aggregator, Aggregator)
        self.assertEqual(loaded_exp._node_selection_strategy._parameters, final_strategy)
        self.assertIsInstance(loaded_exp._node_selection_strategy, Strategy)
        self.assertEqual(loaded_exp._round_current, round_current)
        self.assertEqual(loaded_exp._round_limit, self.round_limit)
        self.assertEqual(loaded_exp._experimentation_folder, final_experimentation_folder)
        self.assertEqual(loaded_exp._training_plan_class, training_plan_class)
        self.assertEqual(loaded_exp._training_plan_path, training_plan_path)
        self.assertEqual(loaded_exp._model_args, model_args)
        self.assertDictEqual(loaded_exp._training_args.dict(), final_training_args.dict())
        self.assertEqual(loaded_exp._job._saved_state, final_job)
        self.assertEqual(loaded_exp._aggregated_params, final_aggregated_params)
        self.assertTrue(loaded_exp._save_breakpoints)
        self.assertFalse(loaded_exp._monitor)
        self.assertEqual(loaded_exp._use_secagg, final_use_secagg)
        self.assertEqual(loaded_exp._secagg_servkey.parties, final_secagg_servkey['parties'])
        self.assertEqual(loaded_exp._secagg_biprime.parties, final_secagg_biprime['parties'])

    @patch('fedbiomed.researcher.experiment.create_unique_file_link')
    def test_experiment_30_static_save_aggregated_params(self,
                                                         mock_create_unique_file_link):
        """Testing static private method of experiment for saving aggregated params"""

        mock_create_unique_file_link.return_value = '/test/path/'

        # Test invalid type of arguments
        agg_params = 12  #
        with self.assertRaises(SystemExit):
            Experiment._save_aggregated_params(aggregated_params_init=agg_params, breakpoint_path="./")
        with self.assertRaises(SystemExit):
            Experiment._save_aggregated_params(aggregated_params_init={}, breakpoint_path=True)

        # Test if aggregated_params_init is dict but values not
        agg_params = {"node-1": True, "node-2": False}
        with self.assertRaises(SystemExit):
            Experiment._save_aggregated_params(aggregated_params_init=agg_params, breakpoint_path='/')

        # Test expected sceneries
        agg_params = {
            "node-1": {'params_path': '/'},
            "node-2": {'params_path': '/'}
        }
        expected_agg_params = {
            "node-1": {'params_path': '/test/path/'},
            "node-2": {'params_path': '/test/path/'}
        }
        agg_p = Experiment._save_aggregated_params(aggregated_params_init=agg_params, breakpoint_path='/')
        self.assertDictEqual(agg_p, expected_agg_params, '_save_aggregated_params result is not as expected')


    def test_experiment_31_static_load_aggregated_params(self):
        """ Testing static method for loading aggregated params of Experiment"""

        def load_func(x, to_params):
            return False

        # Test invalid type of aggregated params (should be dict)
        with self.assertRaises(SystemExit):
            Experiment._load_aggregated_params(True, load_func)

        # Test invalid type of load func params (should be callable)
        with self.assertRaises(SystemExit):
            Experiment._load_aggregated_params({}, True)

        # Test invalid key in aggregated params
        agg_params = {
            "node-1": {'params_path': '/test/path/'},
            "node-2": {'params_path': '/test/path/'}
        }
        with self.assertRaises(SystemExit):
            Experiment._load_aggregated_params(agg_params, load_func)

        # Test normal scenario
        agg_params = {
            "0": {'params_path': '/test/path/'},
            "1": {'params_path': '/test/path/'}
        }
        expected = {0: {'params_path': '/test/path/', 'params': False},
                    1: {'params_path': '/test/path/', 'params': False}}
        result = Experiment._load_aggregated_params(agg_params, load_func)
        self.assertDictEqual(result, expected, '_load_aggregated_params did not return as expected')


    def test_experiment_32_private_create_object(self):
        """tests `_create_object_ method :
        Importing class, creating and initializing multiple objects from
        breakpoint state for object and file containing class code
        """

        # Test if args is not instance of dict
        with self.assertRaises(SystemExit):
            Experiment._create_object(args=True)

        # Test if module does not exist
        args = {
            'class': 'Test',
            'module': 'test.test'
        }
        with self.assertRaises(SystemExit):
            Experiment._create_object(args=args)

        # need EXPERIMENTS_DIR in PYTHONPATH to use it as directory for saving module
        sys.path.append(
            os.path.join(environ['EXPERIMENTS_DIR'],
                         self.experimentation_folder)
        )

        # NO leading indents in class source code - write as string to avoid `re` operations
        class_source = \
            "class TestClass:\n" + \
            "   def __init__(self, **kwargs):\n" + \
            "       self._kwargs = kwargs\n" + \
            "   def load_state(self, state :str, **kwargs):\n" + \
            "       self._state = state\n"

        class_source_exception = \
            "class TestClassException:\n" + \
            "   def __init__(self, **kwargs):\n" + \
            "       self._kwargs = kwargs\n" + \
            "       raise Exception()\n" + \
            "   def load_state(self, state :str, **kwargs):\n" + \
            "       self._state = state\n"

        test_class_name = 'TestClass'
        module_name = 'testmodule'
        test_class_name_exc = 'TestClassException'
        module_name_exc = 'testmoduleexc'
        # arguments for creating object
        object_def = {
            'class': test_class_name,
            'module': module_name,
            'other': 'my_arbitrary_field'
        }

        # arguments for creating object for raising exception
        object_def_exception = {
            'class': test_class_name_exc,
            'module': module_name_exc,
            'other': 'my_arbitrary_field'
        }

        # optional object arguments
        object_kwargs = {'toto': 321, 'titi': 'dummy_par'}

        # input file contains code for object creation
        module_file_path = os.path.join(self.experimentation_folder_path, module_name + '.py')
        module_file_path_exc = os.path.join(self.experimentation_folder_path, module_name_exc + '.py')
        with open(module_file_path, "w") as f:
            f.write(class_source)
        with open(module_file_path_exc, "w") as f:
            f.write(class_source_exception)

        # action

        # Test `eval` exception while building class
        with patch.object(fedbiomed.researcher.experiment, 'eval') as m_eval:
            m_eval.side_effect = Exception
            with self.assertRaises(SystemExit):
                Experiment._create_object(object_def)

        # Test when class_code() (building class) raises error
        with self.assertRaises(SystemExit):
            Experiment._create_object(args=object_def_exception)

        # Test instantiate multiple objects of the class
        loaded_objects_noarg = []
        for _ in range(0, 2):
            loaded_objects_noarg.append(Experiment._create_object(object_def))
        loaded_objects_arg = []
        for _ in range(0, 2):
            loaded_objects_arg.append(Experiment._create_object(object_def, **object_kwargs))

        # need to import class for testing
        exec('from ' + module_name + ' import ' + test_class_name)
        test_class = eval(test_class_name)

        # testing
        for loaded_object in loaded_objects_noarg:
            self.assertTrue(isinstance(loaded_object, test_class))
            self.assertEqual(loaded_object._state, object_def)
        for loaded_object in loaded_objects_arg:
            self.assertTrue(isinstance(loaded_object, test_class))
            self.assertEqual(loaded_object._state, object_def)
            self.assertEqual(loaded_object._kwargs, object_kwargs)

        # clean after tests
        del test_class



if __name__ == '__main__':  # pragma: no cover
    unittest.main()<|MERGE_RESOLUTION|>--- conflicted
+++ resolved
@@ -1609,27 +1609,23 @@
         }
         job = {1: 'job_param_dummy', 'jobpar2': False, 'jobpar3': 9.999}
         use_secagg = True
-<<<<<<< HEAD
-        secagg_servkey = {'servkey1': 'A VALUE', 2: 247, 'parties': ['one', 'two'], 'job_id': 'A JOB1 ID'}
-        secagg_biprime = {'biprime1': 'ANOTHER VALUE', 'bip': 'rhyme', 'parties': ['three', 'four'], 'job_id': 'A JOB2 ID'}
-
-=======
         secagg_servkey = {'secagg_id': '1234',
                           'researcher_id': '1234',
                           'status': True, 
                           'context': None,
                           'servkey1': 'A VALUE', 2: 247, 'parties': ['one', 'two'],
+                          'job_id': 'A JOB1 ID',
                           'class': 'FakeSecaggServkeyContext',
                           'module': self.__module__}
-        secagg_biprime = {'biprime1': 'ANOTHER VALUE', 'bip': 'rhyme', 'parties': ['three', 'four'],
+        secagg_biprime = {'biprime1': 'ANOTHER VALUE', 'bip': 'rhyme', 'parties': ['three', 'four'], 'job_id': 'A JOB2 ID',
                           'class': 'FakeSecaggBiprimeContext', 'module': self.__module__}
+
 
         fake_aggregator = FakeAggregator()
         fake_aggregator._aggregator_args = aggregator_params
         
         fake_strategy = FakeStrategy(data=training_args)
         fake_strategy._parameters = strategy_params
->>>>>>> c29d4ace
         # breakpoint structure
         state = {
             'training_data': training_data,
@@ -1687,15 +1683,10 @@
         final_strategy = {'strat1': 'test_strat_param', 'strat2': 421, '3': 'strat_param3'}
         final_job = {'1': 'job_param_dummy', 'jobpar2': False, 'jobpar3': 9.999}
         final_use_secagg = True
-<<<<<<< HEAD
-        final_secagg_servkey = {'servkey1': 'A VALUE', '2': 247, 'parties': ['one', 'two'], 'job_id': 'A JOB1 ID'}
-        final_secagg_biprime = {'biprime1': 'ANOTHER VALUE', 'bip': 'rhyme', 'parties': ['three', 'four'], 'job_id': 'A JOB2 ID'}
-=======
-        final_secagg_servkey = {'servkey1': 'A VALUE', '2': 247, 'parties': ['one', 'two'],
+        final_secagg_servkey = {'servkey1': 'A VALUE', '2': 247, 'parties': ['one', 'two'], 'job_id': 'A JOB1 ID',
                                 }
-        final_secagg_biprime = {'biprime1': 'ANOTHER VALUE', 'bip': 'rhyme', 'parties': ['three', 'four'],
+        final_secagg_biprime = {'biprime1': 'ANOTHER VALUE', 'bip': 'rhyme', 'parties': ['three', 'four'], 'job_id': 'A JOB2 ID',
                                 'class': 'FakeSecaggBiprimeContext', 'module': self.__module__}
->>>>>>> c29d4ace
 
         
         # def side_create_object(args, **kwargs):
