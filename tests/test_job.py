--- conflicted
+++ resolved
@@ -136,12 +136,7 @@
             expected_replies.update({
                 node_id: {
                     **r.get_dict(),
-<<<<<<< HEAD
-                    #'params_path': os.path.join(job._keep_files_dir, f"params_{node_id}.mpk")
-                    'params_path': unittest.mock.ANY
-=======
                     'params_path': os.path.join(job._keep_files_dir, f"params_{node_id}_{mock_uuid.return_value}.mpk")
->>>>>>> c535db37
                 }
             })
         self.assertDictEqual(replies, expected_replies)
