import copy
import logging
import unittest
import urllib.request
from unittest.mock import MagicMock, create_autospec, mock_open, patch

import numpy as np
import torch
from declearn.optimizer import Optimizer
from declearn.optimizer.modules import MomentumModule
from declearn.model.sklearn import NumpyVector
from declearn.model.torch import TorchVector
from sklearn.base import BaseEstimator
from sklearn.linear_model import SGDClassifier, SGDRegressor

from fedbiomed.common.exceptions import FedbiomedModelError
from fedbiomed.common.models import SkLearnModel, TorchModel
from fedbiomed.common.models._sklearn import SKLEARN_MODELS


class TestDocumentationLinks(unittest.TestCase):
    skip_internet_test: bool
    def setUp(self) -> None:
        # test internet connection by reaching google website
        google_url = 'http://www.google.com'
        try:
            url_res = urllib.request.urlopen(google_url)
        except urllib.error.URLError as err:
            self.skip_internet_test = True
            return
        if url_res.code != 200:
            self.skip_internet_test = True
        else:
            self.skip_internet_test = False

    def tearDown(self) -> None:
        pass

    def test_testdocumentationlinks_01(self):
        links = (
            'https://scikit-learn.org/stable/modules/generated/sklearn.base.BaseEstimator.html',
            'https://gitlab.inria.fr/magnet/declearn/declearn2/-/tree/r2.1'
        )
        if self.skip_internet_test:
            self.skipTest("no internet connection: skipping test_testdocumentationlinks_01")
        for link in links:
            url_res = urllib.request.urlopen(link)
            self.assertEqual(url_res.code, 200, f"cannot reach url link {link} pointed in documentation")


class TestSkLearnModelBuilder(unittest.TestCase):
    def setUp(self):
        self.implemented_models =  (
            SGDClassifier,
            SGDRegressor
        )

    def test_sklearnbuilder_1_test_sklearn_builder(self):
        for sk_model in self.implemented_models:
            model = SkLearnModel(sk_model)
            self.assertIsInstance(model._instance, SKLEARN_MODELS[sk_model.__name__])
            self.assertTrue(SKLEARN_MODELS.get(sk_model.__name__, False))

    def test_sklearnbuilder_2_test_sklearn_methods(self):
        # check that methods in implemented model also belong to the builder
        for model in self.implemented_models:
            _fbm_models = SKLEARN_MODELS[model.__name__]
            model_wrapper = SkLearnModel(model)
            for method in dir(_fbm_models):
                self.assertTrue(hasattr(model_wrapper, str(method),))

    def test_sklearnbuilder_3_test_sklearn_builder_error(self):
        for sk_model in self.implemented_models:
            model = SkLearnModel(sk_model)
            with self.assertRaises(FedbiomedModelError):
                val = model.this_method_does_not_exist()

    def test_sklearnbuilder_4_test_sklearn_deepcopy(self):
        for sk_model in self.implemented_models:
            model = SkLearnModel(sk_model)
            copied_model = copy.deepcopy(model)

            # check that copied_model is a deepcopy of model
            self.assertIsInstance(model, SkLearnModel)
            self.assertIsInstance(copied_model, SkLearnModel)
            self.assertNotEqual(id(model), id(copied_model), "error, deep copy failed, objects share same reference")


class TestSkLearnModel(unittest.TestCase):
    def setUp(self):
        logging.disable(logging.CRITICAL)
        self.sgdclass_model = SkLearnModel(SGDClassifier)
        self.sgdregressor_model = SkLearnModel(SGDRegressor)
        self.models = (SGDClassifier, SGDRegressor)

        self.n_features = (1, 10)  # possible number of features
        self.n_classes = (2, 5)  # possible number of classes (for classification)

        self.declearn_optim = Optimizer(lrate=.01, modules=[MomentumModule(.1)])

    def tearDown(self) -> None:
        logging.disable(logging.NOTSET)

    def test_sklearnmodel_01_init_failures(self):
        class InvalidModel:
            pass
        invalid_models = (
            torch.nn.Linear(4, 1),
            InvalidModel
        )

        for invalid_model in invalid_models:
            with self.assertRaises(FedbiomedModelError):
                model = SkLearnModel(invalid_model)

    def test_sklearnmodel_02_method_export(self):
        """Test that 'SklearnModel.export' works - in one specific case."""
        saved_params = []
        def mocked_joblib_dump(obj, *_):
            saved_params.append(obj)
        coefs = {
            'coef_': np.array([[0.42]]),
            'intercept_': np.array([0.42]),
        }
        self.sgdclass_model.set_weights(coefs)
        with (
            patch('joblib.dump', side_effect=mocked_joblib_dump),
            patch('builtins.open', mock_open())
        ):
            self.sgdclass_model.export('filename')
            self.assertEqual(saved_params[-1].coef_, coefs["coef_"])
            self.assertEqual(saved_params[-1].intercept_, coefs["intercept_"])

    def test_sklearnmodel_03_method_reload(self):
        """Test that 'SklearnModel.reload' works - in one specific case."""
        self.sgdclass_model.set_init_params({'n_classes':3, 'n_features':5})
        coefs = {
            'coef_': np.array([[0.42]]),  # true shape would be (3, 5)
            'intercept_': np.array([0.42]),  # true shape would be (3,)
        }
        self.sgdclass_model.model.coef_ = coefs["coef_"]
        self.sgdclass_model.model.intercept_ = coefs["intercept_"]
        with (
            patch('joblib.load', return_value=self.sgdclass_model.model),
            patch('builtins.open', mock_open())
        ):
            self.sgdclass_model.reload('filename')
            self.assertDictEqual(self.sgdclass_model.get_weights(), coefs)

    def test_sklearnmodel_04_set_init_params(self):
        # self.assertEqual(training_plan._model.n_iter_, 1)
        # test several values for `model_args`
        model_args_iterator = (
            {'n_classes': 2, 'n_features': 1},
            {'n_classes': 2, 'n_features': 2},
            {'n_classes': 3, 'n_features': 1},
            {'n_classes': 3, 'n_features': 3}
        )

        for model_args in model_args_iterator:
            self.sgdclass_model.set_init_params(model_args)
            self.assertListEqual(sorted(self.sgdclass_model.param_list), sorted(['coef_', 'intercept_']))

    def test_sklearnmodel_05_set_init_params_failures(self):
        for model in self.models:
            model = SkLearnModel(model)
            with self.assertRaises(FedbiomedModelError):
                model.init_training()

    def test_sklearnmodel_06_sklearn_training_01_plain_sklearn(self):
        # FIXME: this is an more an integration test, but I feel it is quite useful
        # to test the correct execution of the whole training process
        n_values = 100  # data size

        for model in self.models:
            model = SkLearnModel(model)
            for _n_features in self.n_features:

                data = np.random.randn(n_values, _n_features,)


                for _n_classes in self.n_classes:

                    if model.is_classification:
                        targets = np.random.randint(0, _n_classes,(n_values, 1))

                    else:
                        targets = np.random.randn( n_values, 1)
                    model.set_init_params(model_args={'n_classes': _n_classes, 'n_features': _n_features})
                    model.init_training()
                    init_model = copy.deepcopy(model)
                    #for idx in range(n_values):
                    model.train(data, targets)
                    grads = model.get_gradients()
                    model.apply_updates(grads)

                    # checks
                    self.assertEqual(model.model.n_iter_, 1, "BaseEstimator n_iter_ attribute should always be reset to 1")
                    for layer in model.param_list:
                        self.assertFalse(np.array_equal(getattr(model.model, layer), getattr(init_model.model, layer),
                                                        "model has not been updated during training"))

    def test_sklearnmodel_06_sklearn_training_02_declearn_optimizer(self):
        n_values = 100  # data size
        for model in self.models:
            model = SkLearnModel(model)
            for _n_features in self.n_features:

                data = np.random.randn(n_values, _n_features,)

                for _n_classes in self.n_classes:

                    if model.is_classification:
                        targets = np.random.randint(0, _n_classes, (n_values, 1))

                    else:
                        targets = np.random.randn(n_values, 1)

                    model.disable_internal_optimizer()
                    model.set_init_params(model_args={'n_classes': _n_classes, 'n_features': _n_features})
                    model.init_training()
                    init_model = copy.deepcopy(model)

                    model.train(data, targets)
                    grads = model.get_gradients(as_vector=True)

                    self.declearn_optim.apply_gradients(model, grads)

                    # checks
                    self.assertTrue(model._is_declearn_optim)
                    self.assertEqual(model.model.n_iter_, 1, "BaseEstimator n_iter_ attribute should always be reset to 1")
                    self.assertEqual(model.default_lr_init, model.get_learning_rate()[0])
                    for layer in model.param_list:
                        self.assertFalse(np.array_equal(getattr(model.model, layer), getattr(init_model.model, layer),
                                                        "model has not been updated during training"))

    def test_sklearnmodel_07_train_failures(self):
        inputs = np.array([[1, 2], [1, 1],[0, 1]])
        target = np.array([[0], [2], [1]])
        for skmodel in self.models:
            model = SkLearnModel(skmodel)
            with self.assertRaises(FedbiomedModelError):
                # raise exception because model has not been initialized
                model.train(inputs, target)

    def test_sklearnmodel_08_get_weights(self):
        inputs = np.array([[1, 2], [1, 1],[0, 1]])
        target = np.array([0, 2, 1])
        for skmodel in self.models:
            model = SkLearnModel(skmodel)

            model.set_init_params(model_args={'n_classes': 3, 'n_features': 2})
            initial_model = copy.deepcopy(model)
            init_weights = initial_model.get_weights()

            model.model.partial_fit(inputs, target)
            model._instance.model = MagicMock(spec=BaseEstimator)

            for key in init_weights:
                # making sure updated model's weights are different than the initial ones
                setattr(model.model, key, 10 + init_weights[key])

            # action!
            weights = model.get_weights()
            vectorized_weights = model.get_weights(as_vector=True)

            # checks

            for (layer, val), (_, init_val), (vec_layer, vectorized_val) in zip(
                weights.items(), init_weights.items(), vectorized_weights.coefs.items()
                ):

                self.assertFalse(np.any(np.isclose(val,init_val)))
                self.assertFalse(np.any(np.isclose(vectorized_val, init_val)))
                self.assertTrue(np.all(np.isclose(val, vectorized_val)))
                self.assertEqual(vec_layer, layer)

    def test_sklearnmodel_09_get_weights_failures(self):

        for skmodel in self.models:
            model = SkLearnModel(skmodel)
            with self.assertRaises(FedbiomedModelError):
                # should raise exception regarding missing `param_list`
                model.get_weights()
            model.set_init_params(model_args={'n_classes': 2, 'n_features': 3})
            model.param_list.append('wrong-attribute')
            with self.assertRaises(FedbiomedModelError):
                # should raise exception complaining about non reachable model layer
                model.get_weights()

<<<<<<< HEAD
    def test_sklearn_model_10_flatten_and_unflatten(self):
        """Tests flatten and unflatten methods of Sklearn methods"""

        inputs = np.array([[1, 2], [1, 1], [0, 1]])
        target = np.array([0, 2, 1])
        for model in self.models:
            model = SkLearnModel(model)
            model.set_init_params(model_args={'n_classes': 3, 'n_features': 2})
            model.model.partial_fit(inputs, target)
            coef = model.model.coef_.astype(float).flatten()
            intercepts = model.model.intercept_.astype(float).flatten()
            flatten = model.flatten()

            self.assertListEqual(flatten, [*intercepts, *coef])

            unflatten = model.unflatten(flatten)
            self.assertListEqual(unflatten["coef_"].tolist(), model.model.coef_.tolist())
            self.assertListEqual(unflatten["intercept_"].tolist(), model.model.intercept_.tolist())

            with self.assertRaises(FedbiomedModelError):
                model.unflatten({"un-sported-type": "oopps"})

            with self.assertRaises(FedbiomedModelError):
                model.unflatten(["not-float-list"])
=======
    def test_sklearnmodel_10_set_weights(self):
        """Test that 'SkLearnModel.set_weights' works properly."""
        for skmodel in self.models:
            # Instantiate a model, initialize it and create random weights.
            model = SkLearnModel(skmodel)
            model.set_init_params(model_args={'n_classes': 3, 'n_features': 2})
            weights = {
                key: np.random.normal(size=wgt.shape).astype(wgt.dtype)
                for key, wgt in model.get_weights().items()
            }
            # Test that weights assignment works with a dict input.
            model.set_weights(weights)
            current = model.get_weights()
            self.assertEqual(current.keys(), weights.keys())
            self.assertTrue(
                all(np.all(weights[key] == current[key]) for key in weights)
            )
            # Test that weights assignment works with a declearn Vector input.
            w_vector = NumpyVector(weights) + 1.
            model.set_weights(w_vector)
            c_vector = model.get_weights(as_vector=True)
            self.assertEqual(w_vector, c_vector)
>>>>>>> e5f97008


class TestSklearnClassification(unittest.TestCase):
    implemented_models = [SGDClassifier]  # store here implemented model
    model_args = {
        SGDClassifier: {'max_iter': 4242, 'alpha': 0.999, 'n_classes': 2, 'n_features': 2, 'key_not_in_model': None},
    }
    expected_params_list = {
        SGDClassifier: ['intercept_', 'coef_'],

    }

    def setUp(self):

        logging.disable('CRITICAL')  # prevent flood of messages about missing datasets

    def tearDown(self):
        logging.disable(logging.NOTSET)

    def test_model_sklearnclassification_01_parameters(self):
        # TODO: add testing additional parameters (set_learning_rate/get_learning_rate)

        for model in self.implemented_models:
            # binary classification
            sk_model = SkLearnModel(model)
            self.assertTrue(sk_model.is_classification)
            sk_model.set_init_params(model_args={'n_classes':2, 'n_features': 5})
            # Parameters all initialized to 0.
            for key in sk_model.param_list:
                self.assertTrue(np.all(getattr(sk_model.model, key) == 0.))
                self.assertEqual(getattr(sk_model.model, key).shape[0], 1)
            # Test that classes values are integers in the range [0, n_classes)
            for i in np.arange(2):
                self.assertEqual(sk_model.model.classes_[i], i)

            # Multiclass (class=3):

            multiclass_model_args = {
                **TestSklearnClassification.model_args[model],
                'n_classes': 3
            }
            sk_model = SkLearnModel(model)
            sk_model.set_init_params(multiclass_model_args)
            # Parameters all initialized to 0.
            for key in sk_model.param_list:
                self.assertTrue(np.all(getattr(sk_model.model, key) == 0.),
                                f"{model.__class__.__name__} Multiclass did not initialize all parms to 0.")
                self.assertEqual(getattr(sk_model.model, key).shape[0], 3,
                                 f"{model.__class__.__name__} Multiclass wrong shape for {key}")
            # Test that classes values are integers in the range [0, n_classes)
            for i in np.arange(3):
                self.assertEqual(sk_model.model.classes_[i], i,
                                 f"{model.__class__.__name__} Multiclass wrong values for classes")


    def test_model_sklearnclassification_03_losses(self):
        def fake_context_manager(value):
            # mimics context_manager
            class MockContextManager:
                return_value = None
                def __init__(self, *args, **kwargs):
                    pass
                def __enter__(self):
                    return next(value)
                def __exit__(self, type, value, traceback):
                    pass
            return MockContextManager()

        for model in self.implemented_models:

            sk_model = SkLearnModel(model)
            sk_model.model_args = {'n_classes': 3}
            sk_model.model.classes_ = np.array([0, 1, 2])
            sk_model.set_init_params({'n_classes': 3, 'n_features': 2})

            sk_model.init_training()
            actual_losses_stdout = ['loss: 1.0', 'loss: 0.0', 'loss: 2.0']


            iterator = iter(actual_losses_stdout)
            inputs = np.array([[1, 2], [1, 1],[0, 1]])
            target = np.array([[0], [2], [1]])

            # in this test, we will make sure that collected stdout is the same caught
            # by the `capture_stdout` context manager
            context_manager_patcher = patch('fedbiomed.common.models._sklearn.capture_stdout',
                                            return_value=fake_context_manager(iterator))

            collected_losses_stdout = []
            context_manager_patcher.start()
            sk_model.train(inputs, target, collected_losses_stdout)
            context_manager_patcher.stop()

            self.assertListEqual(collected_losses_stdout, actual_losses_stdout)

    def test_model_sklearnclassification_04_disable_internal_optimizer(self):

        model = SkLearnModel(SGDClassifier)
        # action
        model.disable_internal_optimizer()

        # checks
        self.assertEqual(model.default_lr_init, model.get_learning_rate()[0])
        self.assertEqual(model.default_lr_init, model.model.eta0)
        self.assertEqual(model.default_lr, model.model.learning_rate)
        self.assertTrue(model._is_declearn_optim)


class TestSkLearnRegressorModel(unittest.TestCase):
    def setUp(self):
        pass

    def tearDown(self) -> None:
        pass

    def test_model_sklearnregressor_01_disable_intenral_optimizer(self):
        model = SkLearnModel(SGDRegressor)

        model.disable_internal_optimizer()

        # checks
        self.assertEqual(model.default_lr_init, model.get_learning_rate()[0])
        self.assertEqual(model.default_lr_init, model.model.eta0)
        self.assertEqual(model.default_lr, model.model.learning_rate)
        self.assertTrue(model._is_declearn_optim)


class TestTorchModel(unittest.TestCase):
    def setUp(self):
        self.torch_model = torch.nn.Linear(4, 1)
        self.model = TorchModel(self.torch_model)
        self.torch_optim = torch.optim.SGD(self.model.model.parameters(), lr=.01, momentum=.1)
        self.declearn_optim = Optimizer(lrate=.01, modules=[MomentumModule(.1)])

        self.data = torch.randn(8, 1,  4, requires_grad=True)
        self.targets = torch.tensor([1,0,2,1,0,2,1,1])#.type(torch.LongTensor)


    def tearDown(self) -> None:
        pass


    def fake_training_step(self, data, targets):
        output = self.model.model.forward(data)

        output = torch.squeeze(output, dim=1)

        loss   = torch.nn.functional.nll_loss(torch.squeeze(output), targets)
        return loss

    def test_torchmodel_01_get_gradients_method(self):
        # case where no gradients have been found: model has not been trained
        self.assertDictEqual({}, self.model.get_gradients(), "get_gradients should return an empty dict since model hasnot been trained")


        # case model has been trained with pytorch optimizer
        self.torch_optim.zero_grad()
        loss = self.fake_training_step(self.data, self.targets)
        loss.backward()
        self.torch_optim.step()

        grads = self.model.get_weights()
        for layer_name, values in grads.items():
            self.assertTrue(torch.all(values))

        torch_vector_grads = self.model.get_weights(as_vector=True)
        for layer_name, values in torch_vector_grads.coefs.items():
            self.assertTrue(torch.all(values))
            self.assertTrue(torch.all(torch.isclose(values, grads[layer_name])))

    def test_torchmodel_02_get_weights(self):
        # test case where model_wweitghs is retunred as a dict
        model_weights = self.model.get_weights()


        for (layer, wrapped_model_weight) in model_weights.items():
            self.assertTrue(torch.all(torch.isclose(wrapped_model_weight, self.torch_model.get_parameter(layer))))
        # test case where model weigths is returned as a TorchVector
        torchvector_model_weights = self.model.get_weights(as_vector=True)

        for (layer, wrapped_model_weight) in torchvector_model_weights.coefs.items():
            self.assertTrue(torch.all(torch.isclose(wrapped_model_weight, self.torch_model.get_parameter(layer))))

    def test_sklearnmodel_03_set_weights(self):
        """Test that 'TorchModel.set_weights' works properly."""
        # Create random weights that are suitable for the model.
        weights = {
            key: torch.randn(size=wgt.shape, dtype=wgt.dtype)
            for key, wgt in self.model.get_weights().items()
        }
        # Test that weights assignment works with a dict input.
        self.model.set_weights(weights)
        current = self.model.get_weights()
        self.assertEqual(current.keys(), weights.keys())
        self.assertTrue(
            all(torch.all(weights[key] == current[key]) for key in weights)
        )
        # Test that weights assignment works with a declearn Vector input.
        w_vector = TorchVector(weights) + 1.
        self.model.set_weights(w_vector)
        c_vector = self.model.get_weights(as_vector=True)
        self.assertEqual(w_vector, c_vector)

    def test_torchmodel_04_apply_updates_1(self):
        init_weights = copy.deepcopy(self.model.get_weights())

        updates = torch.nn.Linear(4, 1).state_dict()

        self.model.apply_updates(updates)
        updated_weights = self.model.get_weights()

        # checks
        for (layer, w), (_, updated_w) in zip(init_weights.items(), updated_weights.items()):
            self.assertFalse(torch.all(torch.isclose(w, updated_w)))
            self.assertTrue(torch.all(torch.isclose(updated_w, self.model.model.get_parameter(layer))))

    def test_torchmodel_04_apply_updates_2(self):
        init_weights = copy.deepcopy(self.model.get_weights(as_vector=True))

        updates = torch.nn.Linear(4, 1).state_dict()

        self.model.apply_updates(TorchVector(updates))
        updated_weights = self.model.get_weights(as_vector=True)

        # checks
        for (layer, w), (_, updated_w) in zip(init_weights.coefs.items(), updated_weights.coefs.items()):
            self.assertFalse(torch.all(torch.isclose(w, updated_w)))
            self.assertTrue(torch.all(torch.isclose(updated_w, self.model.model.get_parameter(layer))))

    def test_torchmodel_05_apply_updates_3_failures(self):
        # check that error is raised when passing incorrect type
        incorrect_types = (
            "incorrect usage",
            True,
            1234,
            [1, 2, 3],
            set((1,2,3))
        )
        for incorrect_type in incorrect_types:
            with self.assertRaises(FedbiomedModelError):
                self.model.apply_updates(incorrect_type)

    def test_torchmodel_06_predict(self):
        data = torch.randn(1, 1,  4, requires_grad=True)

        tested_prediction = self.model.predict(data)

        ground_truth_prediction = self.model.model(data)

        self.assertIsInstance(tested_prediction, np.ndarray)
        self.assertListEqual(tested_prediction.tolist(), ground_truth_prediction.tolist())

    def test_torchmodel_07_add_corrections_to_gradients(self):
        self.torch_optim.zero_grad()
        loss = self.fake_training_step(self.data, self.targets)

        loss.backward()
        # self.torch_optim.step()
        correction_values = (
            torch.randn(1,   4, requires_grad=True),
            torch.randn(1, requires_grad=True)
        )
        corrections = {
            layer_name: val
            for (layer_name, _), val
            in zip(self.model.model.named_parameters(), correction_values)
        }

        # zeroes gradients model
        self.model.model.zero_grad()
        # action
        self.model.add_corrections_to_gradients(corrections)
        # checks
        for (layer_name, param), val in zip(self.model.model.named_parameters(), correction_values):
            self.assertTrue(torch.all(torch.isclose(param.grad, val)))

    def test_torchmodel_08_training(self):
        self.model.init_training()

        #  before training, check values contained in `init_training` are the same as in model
        weights = self.model.get_weights()
        for key, wgt in weights.items():
            self.assertTrue(key in self.model.init_params)
            self.assertTrue(torch.all(wgt == self.model.init_params[key]))

        # mimic training by updating model weights
        # 1. training through torch optimizer
        self.torch_optim.zero_grad()
        loss = self.fake_training_step(self.data, self.targets)

        loss.backward()
        self.torch_optim.step()
        torch_update_weights = self.model.get_weights()
        # checks
        for key, wgt in torch_update_weights.items():
            self.assertTrue(key in self.model.init_params)
            self.assertFalse(torch.all(wgt == self.model.init_params[key]))

        # 2. training through declearn optimizer
        self.model.init_training()
        #  before training, check values contained in `init_training` are the same as in model
        weights = self.model.get_weights()
        for key, wgt in weights.items():
            self.assertTrue(key in self.model.init_params)
            self.assertTrue(torch.all(wgt == self.model.init_params[key]))

        self.model.model.zero_grad()
        loss = self.fake_training_step(self.data, self.targets)

        loss.backward()
        grads = self.model.get_weights(as_vector=True)
        self.declearn_optim.apply_gradients(self.model, grads)

        declearn_optimized_model_weights = self.model.get_weights()
        # checks
        for key, wgt in declearn_optimized_model_weights.items():
            self.assertTrue(key in self.model.init_params)
            self.assertFalse(torch.all(wgt == self.model.init_params[key]))

<<<<<<< HEAD
    def test_torch_model_9_flatten_and_unflatten(self):
        """Tests flatten and unflatten methods of Sklearn methods"""

        # Flatten model parameters
        flatten = self.model.flatten()

        weights = self.model.get_weights()

        w = weights["weight"].flatten().tolist()
        b = weights["bias"].flatten().tolist()
        self.assertListEqual(flatten, [*w, *b])

        unflatten = dict(self.model.unflatten(flatten))
        self.assertListEqual(unflatten["weight"].tolist(), weights["weight"].tolist())
        self.assertListEqual(unflatten["bias"].tolist(), weights["bias"].tolist())

        # Test invalid argument types
        with self.assertRaises(FedbiomedModelError):
            self.model.unflatten({"un-sported-type": "oopps"})

        with self.assertRaises(FedbiomedModelError):
            self.model.unflatten(["not-float-list"])
=======
    def test_torchmodel_09_export(self):
        """Test that 'TorchModel.export' works properly."""
        with patch("torch.save") as save_patch:
            self.model.export("filename")
        save_patch.assert_called_once_with(self.torch_model, "filename")

    def test_torchmodel_10_reload(self):
        """Test that 'TorchModel.reload' works properly."""
        module = create_autospec(torch.nn.Module, instance=True)
        with patch("torch.load", return_value=module) as load_patch:
            self.model.reload("filename")
        load_patch.assert_called_once_with("filename")
        self.assertIs(self.model.model, module)

    def test_torchmodel_11_reload_fails(self):
        """Test that 'TorchModel.reload' fails with a non-torch dump object."""
        with patch("torch.load", return_value=MagicMock()) as load_patch:
            with self.assertRaises(FedbiomedModelError):
                self.model.reload("filename")
        load_patch.assert_called_once_with("filename")
        self.assertIs(self.model.model, self.torch_model)
>>>>>>> e5f97008


if __name__ == '__main__':  # pragma: no cover
    unittest.main()<|MERGE_RESOLUTION|>--- conflicted
+++ resolved
@@ -288,7 +288,6 @@
                 # should raise exception complaining about non reachable model layer
                 model.get_weights()
 
-<<<<<<< HEAD
     def test_sklearn_model_10_flatten_and_unflatten(self):
         """Tests flatten and unflatten methods of Sklearn methods"""
 
@@ -313,8 +312,8 @@
 
             with self.assertRaises(FedbiomedModelError):
                 model.unflatten(["not-float-list"])
-=======
-    def test_sklearnmodel_10_set_weights(self):
+
+    def test_sklearnmodel_11_set_weights(self):
         """Test that 'SkLearnModel.set_weights' works properly."""
         for skmodel in self.models:
             # Instantiate a model, initialize it and create random weights.
@@ -336,7 +335,6 @@
             model.set_weights(w_vector)
             c_vector = model.get_weights(as_vector=True)
             self.assertEqual(w_vector, c_vector)
->>>>>>> e5f97008
 
 
 class TestSklearnClassification(unittest.TestCase):
@@ -656,7 +654,6 @@
             self.assertTrue(key in self.model.init_params)
             self.assertFalse(torch.all(wgt == self.model.init_params[key]))
 
-<<<<<<< HEAD
     def test_torch_model_9_flatten_and_unflatten(self):
         """Tests flatten and unflatten methods of Sklearn methods"""
 
@@ -679,7 +676,7 @@
 
         with self.assertRaises(FedbiomedModelError):
             self.model.unflatten(["not-float-list"])
-=======
+
     def test_torchmodel_09_export(self):
         """Test that 'TorchModel.export' works properly."""
         with patch("torch.save") as save_patch:
@@ -701,7 +698,6 @@
                 self.model.reload("filename")
         load_patch.assert_called_once_with("filename")
         self.assertIs(self.model.model, self.torch_model)
->>>>>>> e5f97008
 
 
 if __name__ == '__main__':  # pragma: no cover
