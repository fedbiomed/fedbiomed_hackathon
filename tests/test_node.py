--- conflicted
+++ resolved
@@ -813,15 +813,9 @@
             "command": "train",
             "dataset_id": "dataset_id_1234"
         }
-<<<<<<< HEAD
-        node_parser_task_train_patch.return_value = None
-        mssging_send_msg_patch.side_effect = SystemExit(
-            "Mimicking an exception happening in" + "`send_message` method")  # noqa
-        # defining arguments and attributes
-=======
+       # defining arguments and attributes
         mssging_send_msg_patch.side_effect = SystemExit("Mimicking an exception happening in" + "`send_message` method")  # noqa
 
->>>>>>> 378fbb1d
         Round = MagicMock()
         Round.run_model_training = MagicMock(run_model_training=None)
         node_parser_task_train_patch.return_value = Round
@@ -861,14 +855,10 @@
         }
         mssging_send_msg_patch.return_value = True
 
-<<<<<<< HEAD
+        # defining arguments
         tasks_queue_task_done_patch.side_effect = SystemExit(
             "Mimicking an exception happening in" + "`TasksQueue.task_done` method")  # noqa
-        # defining arguments
-=======
-        tasks_queue_task_done_patch.side_effect = SystemExit("Mimicking an exception happening in" + "`TasksQueue.task_done` method")  # noqa
-
->>>>>>> 378fbb1d
+
         Round = MagicMock()
         Round.run_model_training = MagicMock(run_model_training=None)
         node_parser_task_train_patch.return_value = Round
