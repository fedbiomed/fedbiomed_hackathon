
import os
import tempfile
import unittest
from unittest.mock import MagicMock, patch
from fedbiomed.common.exceptions import FedbiomedAggregatorError
from fedbiomed.common.optimizers.generic_optimizers import NativeTorchOptimizer
from fedbiomed.common.training_args import TrainingArgs
from fedbiomed.common.training_plans import TorchTrainingPlan
from fedbiomed.researcher.aggregators.fedavg import FedAverage
from fedbiomed.researcher.aggregators.functional import federated_averaging
from fedbiomed.researcher.datasets import FederatedDataSet
from testsupport.fake_uuid import FakeUuid
import torch
import torch.nn as nn
from torch.nn import Linear
from fedbiomed.researcher.aggregators.scaffold import Scaffold

import copy
import random

from testsupport.base_case import ResearcherTestCase


class TestScaffold(ResearcherTestCase):
    '''
    Tests the Scaffold class
    '''

    # before the tests
    def setUp(self):
        self.model = Linear(10, 3)
        self.n_nodes = 4
        self.node_ids = [f'node_{i}'for i in range(self.n_nodes)]
        self.fds = FederatedDataSet({node: {} for node in self.node_ids})
        self.models = {node_id: Linear(10, 3).state_dict() for i, node_id in enumerate(self.node_ids)}
        self.zero_model = copy.deepcopy(self.model)  # model where all parameters are equals to 0
        self.replies = {}
        for node_id in self.node_ids:
            self.replies.update({
                node_id: {
                    'node_id': node_id, 
                    'optimizer_args': {
                        'lr' : {
                            k: .1 for k in self.model.state_dict().keys()
                        }
                    }
                }}
            )
        self.replies = [self.replies]
        self.weights = [{node_id: random.random()} for (node_id, _) in zip(self.node_ids, self.models)]

        # setting all coefficients of `zero_model` to 0
        for p in self.zero_model.parameters():
            p.data.fill_(0)

    # after the tests
    def tearDown(self):
        pass

    def assert_coherent_states(self, agg: Scaffold) -> None:
        """Raise if the states of a Scaffold aggregator are not coherent.

        In this context, coherence means that:
            - the global state is the average of node-wise ones
            - the delta variables match their definition (c_i - c)
        """
        # Check that the global state is the average of local ones.
        for key, val in agg.global_state.items():
            avg = sum(states[key] for states in agg.nodes_states.values()) / len(agg.nodes_states)
            self.assertTrue((val == avg).all())
        # Check that delta variables match their definition.
        for node_id in self.node_ids:
            self.assertTrue(all(
                (agg.nodes_deltas[node_id][key] == agg.nodes_states[node_id][key] - val).all()
                for key, val in agg.global_state.items()
            ))

    def test_1_init_correction_states(self):
        """Test that 'init_correction_states' works properly."""
        agg = Scaffold(server_lr=1., fds=self.fds)
        global_model = self.model.state_dict()
        agg.init_correction_states(global_model)
        # Check that the global state has proper keys and zero values.
        self.assertEqual(agg.global_state.keys(), global_model.keys())
        self.assertTrue(all(
            (agg.global_state[key] == 0).all() for key in agg.global_state
        ))
        # Check that node dicts have proper keys.
        self.assertEqual(list(agg.nodes_states), self.node_ids)
        self.assertEqual(list(agg.nodes_deltas), self.node_ids)
        # Check that node-wise states and deltas have proper keys and values.
        for node in self.node_ids:
            self.assertEqual(agg.nodes_states[node].keys(), global_model.keys())
            self.assertEqual(agg.nodes_deltas[node].keys(), global_model.keys())
            self.assertTrue(all(
                (agg.nodes_states[node][key] == 0).all() for key in global_model
            ))
            self.assertTrue(all(
                (agg.nodes_deltas[node][key] == 0).all() for key in global_model
            ))

    def test_2_update_correction_state_all_nodes(self):
        """Test that 'update_correction_states' works properly.

        Case: all nodes were sampled, all with zero-valued updates.
        """
        # Instantiate a Scaffold aggregator and initialize its states.
        agg = Scaffold(server_lr=1., fds=self.fds)
        agg.init_correction_states(self.model.state_dict())
        agg.nodes_lr = {k:
            {
                layer: 1 for layer in self.model.state_dict().keys()
             } for k in self.node_ids}
        # Test with zero-valued client models, i.e. updates equal to model.
        agg.update_correction_states(
            {node_id: self.model.state_dict() for node_id in self.node_ids},
            n_updates=1,
        )
        # Check that the local states were properly updated.
        for node_id in self.node_ids:
            self.assertTrue(all(
                (agg.nodes_states[node_id][key] == val).all()
                for key, val in self.model.state_dict().items()
            ))
        self.assert_coherent_states(agg)

    def test_3_update_correction_state_single_node(self):
        """Test that 'update_correction_states' works properly.

        Case: a single node was sampled, with random-valued updates.
        """
        # Instantiate a Scaffold aggregator and initialize its states.
        agg = Scaffold(server_lr=1., fds=self.fds)
        agg.init_correction_states(self.model.state_dict())
        agg.nodes_lr = {k:
            {
                layer: 1. for layer in self.models[k].keys()
        }
            for k in self.node_ids}
        # Test when a single client has non-zero-updates after 4 steps.
        updates = {
            key: torch.rand_like(val)
            for key, val in self.model.state_dict().items()
        }
        agg.update_correction_states({self.node_ids[0]: updates}, n_updates=4)
        # Check that this client's local state was properly updated.
        # Note that the previous delta is zero.
        self.assertTrue(all(
            (agg.nodes_states[self.node_ids[0]][key] == (val / 4.0)).all()
            for key, val in updates.items()
        ))
        # Check that other clients' local state was left unaltered.
        for node_id in self.node_ids[1:]:
            self.assertTrue(all(
                (agg.nodes_states[node_id][key] == 0.).all()
                for key in self.model.state_dict()
            ))
        # Check that the global state and deltas were properly updated.
        self.assert_coherent_states(agg)

    def test_4_aggregate(self):
        """Test that 'aggregate' works properly."""

        training_plan = MagicMock()
        training_plan.get_model_params = MagicMock(return_value = Linear(10, 3).state_dict())

        agg = Scaffold(server_lr=.2, fds=self.fds)
        n_round = 0

        weights = {node_id: 1./self.n_nodes for node_id in self.node_ids}
        # assuming that global model has all its coefficients to 0
        aggregated_model_params_scaffold = agg.aggregate(
            model_params=copy.deepcopy(self.models),
            weights=weights,
            global_model=copy.deepcopy(self.zero_model.state_dict()),
            training_plan=training_plan,
            training_replies=self.replies[0],
            n_round=n_round
        )
        aggregated_model_params_fedavg = FedAverage().aggregate(
            copy.deepcopy(self.models), weights
        )
        # we check that fedavg and scaffold give proportional results provided:
        # - all previous correction state model are set to 0 (round 0)
        # - model proportions are the same
        # then:
        # fedavg: x_i <- x_i / n_nodes
        # scaffold: x_i <- server_lr * x_i / n_nodes
        for v_s, v_f in zip(
            aggregated_model_params_scaffold.values(),
            aggregated_model_params_fedavg.values()
        ):
            self.assertTrue(torch.isclose(v_s, v_f * .2).all())

        # check that at the end of aggregation, all correction states are non zeros (
        for deltas in agg.nodes_deltas.values():
            for layer in deltas.values():
                self.assertFalse(torch.nonzero(layer).all())

    def test_5_setting_scaffold_with_wrong_parameters(self):
        """test_5_setting_scaffold_with_wrong_parameters: tests that scaffold is
        returning an error when set with incorrect parameters
        """
        #  test 1: `server_lr` should be different than 0
        for x in (0, 0.):
            with self.assertRaises(FedbiomedAggregatorError):
                Scaffold(server_lr = x)

        # test 2: calling `init_correction_states` without any federated dataset
        with self.assertRaises(FedbiomedAggregatorError):
            scaffold = Scaffold()
            scaffold.init_correction_states(self.model.state_dict())

        # test 3: `n_updates` should be a positive and non zero integer
        training_plan = MagicMock()
        for x in (-1, .2, 0, 0., -3.2):
            with self.assertRaises(FedbiomedAggregatorError):
                scaffold = Scaffold()
                scaffold.check_values(n_updates=x, training_plan=training_plan)

        # test 4: `FederatedDataset` has not been specified
        with self.assertRaises(FedbiomedAggregatorError):
            scaffold = Scaffold()
            scaffold.check_values(n_updates=1, training_plan=training_plan)
        with self.assertRaises(FedbiomedAggregatorError):
            scaffold = Scaffold()
            scaffold.check_values(n_updates=None, training_plan=training_plan)

    def test_6_create_aggregator_args(self):
        agg = Scaffold(fds=self.fds)
        agg_args = agg.create_aggregator_args(self.model.state_dict(),
                                                               self.node_ids)

        for node_id in self.node_ids:
            for (k, v), (k0, v0) in zip(agg.nodes_deltas[node_id].items(),
                                        self.zero_model.state_dict().items()):
                self.assertTrue(torch.isclose(v, v0).all())


        # check that each element returned by method contains key 'aggregator_name'
        for node_id in self.node_ids:
            self.assertTrue(agg_args[node_id].get('aggregator_name', False))
            self.assertTrue(agg_args[node_id].get('aggregator_name', False))
            self.assertDictEqual(agg_args[node_id]['aggregator_correction'], agg.nodes_deltas[node_id])


        # checking case where a node has been added to the training (repeating same tests above)
        self.n_nodes += 1
        self.node_ids.append(f'node_{self.n_nodes}')
        self.fds.data()[f'node_{self.n_nodes}'] = {}
        agg_args = agg.create_aggregator_args(self.model.state_dict(),
                                                               self.node_ids)

        for node_id in self.node_ids:
            self.assertTrue(agg_args[node_id].get('aggregator_name', False))
            self.assertDictEqual(agg_args[node_id].get('aggregator_correction'), agg.nodes_deltas[node_id])



    @patch('uuid.uuid4')
    def test_7_save_state_breakpoint(self, uuid_patch):
        uuid_patch.return_value = FakeUuid()
        server_lr = .5
        fds = FederatedDataSet({node_id: {} for node_id in self.node_ids})
        bkpt_path = '/path/to/my/breakpoint'
        scaffold = Scaffold(server_lr, fds=fds)
        scaffold.init_correction_states(self.model.state_dict())


        with patch("fedbiomed.common.serializer.Serializer.dump") as save_patch:
            state = scaffold.save_state_breakpoint(breakpoint_path=bkpt_path, global_model=self.model.state_dict())
        
        self.assertEqual(save_patch.call_count, 2,
                        f"'Serializer.dump' should be called 2 times")

        for node_id in self.node_ids:
            self.assertIsInstance(state['parameters'], str)

        self.assertEqual(state['class'], Scaffold.__name__)
        self.assertEqual(state['module'], Scaffold.__module__)

    def test_8_load_state_breakpoint(self):
        """Test that 'load_state_breakpoint' triggers the proper amount of calls."""
        server_lr = .5
        fds = FederatedDataSet({node_id: {} for node_id in self.node_ids})
        bkpt_path = '/path/to/my/breakpoint'
        scaffold = Scaffold(server_lr, fds=fds)

        # create a state (not actually saving the associated contents)
        with patch("fedbiomed.common.serializer.Serializer.dump"):
            state = scaffold.save_state_breakpoint(
                breakpoint_path=bkpt_path, global_model=self.model.state_dict()
            )

        # action
        with patch("fedbiomed.common.serializer.Serializer.load") as load_patch:
            scaffold.load_state_breakpoint(state)

        self.assertEqual(load_patch.call_count, 2,
                         f"'Serializer.load' should be called 2, for global model and parameters")
<<<<<<< HEAD

=======
        
>>>>>>> f4df07b4
    def test_10_set_nodes_learning_rate_after_training(self):
        n_rounds = 3
        # test case were learning rates change from one layer to another
        lr = {'layer-1': .1,
              'layer-2': .2,
              'layer-3': .3}
        n_model_layer = len(lr)  # number of layers model contains
        training_replies = {node_id: {'node_id': node_id, 'optimizer_args': {'lr': lr}} for node_id in self.node_ids}
        training_plan = MagicMock()
        get_model_params_mock = MagicMock()
        get_model_params_mock.__len__ = MagicMock(return_value=n_model_layer)
        training_plan.get_model_params.return_value = get_model_params_mock
        fds = FederatedDataSet({node_id: {} for node_id in self.node_ids})
        scaffold = Scaffold(fds=fds)
        for n_round in range(n_rounds):
            node_lr = scaffold.set_nodes_learning_rate_after_training(training_plan=training_plan,
                                                                      training_replies=training_replies)
            test_node_lr = {node_id: lr for node_id in self.node_ids}
            self.assertDictEqual(node_lr, test_node_lr)

        # same test with a mix of present and absent nodes in training_replies
        fds = FederatedDataSet({node_id: {} for node_id in self.node_ids + ['node_99']})
        optim_w = MagicMock(spec=NativeTorchOptimizer)
        optim_w.get_learning_rate = MagicMock(return_value=lr)
        training_plan.optimizer = MagicMock(return_value=optim_w)
        scaffold = Scaffold(fds=fds)
        for n_round in range(n_rounds):
            node_lr = scaffold.set_nodes_learning_rate_after_training(training_plan=training_plan,
                                                                      training_replies=training_replies)

        # test case where len(lr) != n_model_layer
        lr.update({'layer-4': .333})
        training_plan.get_learning_rate = MagicMock(return_value=lr)
        for n_round in range(n_rounds):
            with self.assertRaises(FedbiomedAggregatorError):
                scaffold.set_nodes_learning_rate_after_training(training_plan=training_plan,
                                                                training_replies=training_replies)
                
                
class TestIntegrationScaffold(unittest.TestCase):
    # For testing training_plan setter of Experiment
    class FakeModelTorch(TorchTrainingPlan):
        """ Should inherit TorchTrainingPlan to pass the condition
            `issubclass` of `TorchTrainingPlan`
        """

        class ComplexModel(nn.Module):
            def __init__(self):
                super().__init__()
                self.conv1 = nn.Conv2d(1, 20, 5)
                self.relu = nn.functional.relu
                self.conv2 = nn.Conv2d(20, 20, 5)
                self.block = nn.Sequential(nn.Linear(20 * 17 *17, 10),
                                        nn.BatchNorm1d(10),
                                        nn.Linear(10, 5))
                self.bn = nn.BatchNorm1d(5)
                self.upsampler = nn.Upsample(scale_factor=2)
                self.classifier = nn.Linear(10, 2)

            def forward(self, x):
                x = self.relu(self.conv1(x))
                x = self.relu(self.conv2(x))
                x = x.reshape(-1, 20 * 17 *17)
                x = self.block(x)
                x = self.bn(x)
                x = torch.unsqueeze(x, dim=0)
                x = torch.unsqueeze(x, dim=0)
                x = self.upsampler(x)
                return self.classifier(x)

        def __init__(self):
            super().__init__()
            # for test Exprmient 26 (test_experiment_26_run_once_with_scaffold_and_training_args)
            # this has be done to avoid mocking a private attribute (`_dp_controller`), which is inappropriate
            self._dp_controller = MagicMock()
            do_nothing = lambda x: x
            self._dp_controller.side_effect = do_nothing

        def init_model(self, args):
            return self.ComplexModel()

        def init_optimizer(self):
            lr_1,  lr_block, lr = .1, .2, .3
            return torch.optim.SGD(
                [
                    {'params': self.model().block.parameters(), 'lr': lr_block},
                    {'params': self.model().conv1.parameters(), 'lr': lr_1},
                    {'params': self.model().conv2.parameters()},
                    {'params': self.model().classifier.parameters()},
                    {'params': self.model().upsampler.parameters()},
                    {'params': self.model().bn.parameters()}
                            ], lr=lr)

        def training_step(self):
            pass

        def training_data(self):
            pass

    def setUp(self):
        self.model = self.FakeModelTorch.ComplexModel()
        self.n_nodes = 4
        self.node_ids = [f'node_{i}'for i in range(self.n_nodes)]
        self.fds = FederatedDataSet({node: {} for node in self.node_ids})
        self.models = {node_id: copy.deepcopy(self.model.state_dict()) for i, node_id in enumerate(self.node_ids)}
        self.weights = {node_id: 1 / self.n_nodes for node_id in self.node_ids}


        self.weights = [{node_id: random.random()} for (node_id, _) in zip(self.node_ids, self.models)]


    # after the tests
    def tearDown(self):
        pass

    def test_1_aggregate_and_training_plan(self):
        # for bug 746: incorrect handling of pytorch model having several learning rates per layer
        n_updates = 10

        # test different values for `share_persistent_buffers`
        share_persistent_buffers_options = (False, True)

        for share_persistent_buffers_option in share_persistent_buffers_options:
            tp = TestIntegrationScaffold.FakeModelTorch()
            training_args = TrainingArgs({'share_persistent_buffers': share_persistent_buffers_option}, only_required=False)
            tp.post_init({}, training_args , {})

            # create training replies
            replies = {0: {}}
            for node_id in self.node_ids:
                replies[0].update({
                    node_id: {
                        'node_id': node_id, 
                        'optimizer_args': {
                            'lr' : tp.optimizer().get_learning_rate()}
                    }
                })

            global_params = tp.after_training_params()
            local_models = {node_id: copy.deepcopy(tp.after_training_params()) for i, node_id in enumerate(self.node_ids)}
            scaffold = Scaffold(server_lr =1)

            scaffold.set_fds(self.fds)
            agg_params = scaffold.aggregate(local_models,
                                            self.weights,
                                            global_model=global_params,
                                            training_plan=tp,
                                            training_replies=replies,
                                            node_ids=self.node_ids, 
                                            n_updates=n_updates,
                                            n_round=0)
            for node_id in self.node_ids:
                # checking that `nodes_lr` have been populated accordingly
                self.assertDictEqual(scaffold.nodes_lr[node_id], tp.optimizer().get_learning_rate())
          
    def test_2_bug_977_key_error(self):
        # this bug happens when training a model with scaffold: train it, then save and load it from a breakpoint,
        # and resume the training: a key error happen, complaining that node_id doesnot exist in dictionary
        # this test intent to reproduce the error
        tp = TestIntegrationScaffold.FakeModelTorch()
        training_args = TrainingArgs({}, only_required=False)
        tp.post_init({}, training_args , {})
        n_updates = 10
        server_lr = 1
        # step 1: do some training 
        replies = {0: {}}
        for node_id in self.node_ids:
            replies[0].update({
                node_id: {
                    'node_id': node_id, 
                    'optimizer_args': {
                        'lr' : tp.optimizer().get_learning_rate()}
                }
            })

        global_params = tp.after_training_params()
        local_models = {node_id: copy.deepcopy(tp.after_training_params()) for i, node_id in enumerate(self.node_ids)}
        scaffold = Scaffold(server_lr =server_lr)
        
        scaffold.set_fds(self.fds)
        agg_params = scaffold.aggregate(local_models,
                                        self.weights,
                                        global_model=global_params,
                                        training_plan=tp,
                                        training_replies=replies,
                                        node_ids=self.node_ids, 
                                        n_updates=n_updates,
                                        n_round=0)

        # step 2: save breakpoint
        with tempfile.TemporaryDirectory() as tmp_path:
            saved_state = scaffold.save_state_breakpoint(
                tmp_path,
                global_params, 
            )

            del scaffold, global_params, local_models
            
            # step 3: load scaffold from breakpoint
            ## re-instantiate scaffold
            loaded_scaffold = Scaffold(server_lr =.00123)
            loaded_scaffold.set_fds(self.fds)
            loaded_scaffold.load_state_breakpoint(saved_state)

        # step 4: simulate the execution of another round 
        replies[1] = {}
        for node_id in self.node_ids:
            replies.update({
                    node_id: {
                        'node_id': node_id, 
                        'optimizer_args': {
                            'lr' : tp.optimizer().get_learning_rate()}
                    }
                })
        
        global_params = tp.after_training_params()
        local_models = {node_id: copy.deepcopy(tp.after_training_params()) for i, node_id in enumerate(self.node_ids)}
        
        agg_params_2 = loaded_scaffold.aggregate(local_models,
                                                 self.weights,
                                                 global_model=global_params,
                                                 training_plan=tp,
                                                 training_replies=replies,
                                                 node_ids=self.node_ids, 
                                                 n_updates=n_updates,
                                                 n_round=1)

        # checks that parameters are reloaded accordingly
        for (k_g, v_g) in loaded_scaffold.global_state.items():
            
            # tests that `c = 1/N sum_{i=1}^n c_i`
            self.assertTrue(torch.isclose(v_g * len(self.node_ids),
                                          torch.mean(torch.stack(
                                              [loaded_scaffold.nodes_states[node_id][k_g] for node_id in self.node_ids]
                                          ))).all())
        # delta_i = (c_i - c)
        for node_id in self.node_ids:
            for (k_ns, v_ns), (k_d, v_d) in zip(loaded_scaffold.nodes_states[node_id].items(),
                                                loaded_scaffold.nodes_deltas[node_id].items()):
                self.assertTrue(torch.isclose(
                    v_d, v_ns - loaded_scaffold.global_state[k_ns]).all())


# TODO:
# ideas for further tests:
# test 1: check that with one client only, correction terms are zeros
# test 2: check that for 2 clients, correction terms have opposite values
if __name__ == '__main__':  # pragma: no cover
    unittest.main()<|MERGE_RESOLUTION|>--- conflicted
+++ resolved
@@ -256,8 +256,6 @@
             self.assertTrue(agg_args[node_id].get('aggregator_name', False))
             self.assertDictEqual(agg_args[node_id].get('aggregator_correction'), agg.nodes_deltas[node_id])
 
-
-
     @patch('uuid.uuid4')
     def test_7_save_state_breakpoint(self, uuid_patch):
         uuid_patch.return_value = FakeUuid()
@@ -299,12 +297,8 @@
 
         self.assertEqual(load_patch.call_count, 2,
                          f"'Serializer.load' should be called 2, for global model and parameters")
-<<<<<<< HEAD
-
-=======
-        
->>>>>>> f4df07b4
-    def test_10_set_nodes_learning_rate_after_training(self):
+
+    def test_9_set_nodes_learning_rate_after_training(self):
         n_rounds = 3
         # test case were learning rates change from one layer to another
         lr = {'layer-1': .1,
