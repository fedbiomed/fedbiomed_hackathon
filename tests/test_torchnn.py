--- conflicted
+++ resolved
@@ -783,18 +783,12 @@
         tp = TorchTrainingPlan()
         tp._model = torch.nn.Module()
         tp._optimizer = MagicMock(spec=torch.optim.Adam)
-<<<<<<< HEAD
-        mock_dataset = MagicMock(spec=Dataset)
-        print("LEN TEST",)
-        tp.training_data_loader = MagicMock( spec=DataLoader(mock_dataset), 
-=======
 
         # Set training data loader ---------------------------------------------------------------------------
         mock_dataset = MagicMock(spec=Dataset())
         tp.training_data_loader = MagicMock( spec=DataLoader(mock_dataset),
->>>>>>> ac81e1f1
                                              batch_size=1,
-                                             #dataset=[1,2]
+                                             dataset=[1,2]
                                             )
         gen_load_data_as_tuples = TestTorchNNTrainingRoutineDataloaderTypes.iterate_once(
                                                 ({'key': torch.Tensor([0])}, {'key': torch.Tensor([1])})
@@ -804,19 +798,6 @@
         # --------------------------------------------------------------------------------------------------
         
         tp._num_updates = 1
-<<<<<<< HEAD
-        tp.training_data_loader.dataset = MagicMock(spec=Dataset())
-        #tp.training_data_loader.dataset = MagicMock(return_value=[1,2])
-        gen_load_data_as_tuples = TestTorchNNTrainingRoutineDataloaderTypes.iterate_once(
-            ({'key': torch.Tensor([0])}, {'key': torch.Tensor([1])}))
-        def test(*args):
-            return {'key': torch.Tensor([0])} 
-        tp.training_data_loader.__iter__.return_value = [({'key': torch.Tensor([0])}, {'key': torch.Tensor([1])})]
-        print("HERE", tp.training_data_loader.dataset)
-        print("TEST MOCK", [(i, u) for i,u in enumerate(tp.training_data_loader)])
-=======
-
->>>>>>> ac81e1f1
         class FakeDPController:
             def before_training(self, model, optimizer, loader):
                 return tp._model, tp._optimizer, tp.training_data_loader
